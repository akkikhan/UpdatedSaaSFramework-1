--- conflicted
+++ resolved
@@ -1061,13 +1061,8 @@
     <!-- Left Sidebar -->
     <div class="sidebar" id="sidebar">
       <div class="sidebar-header">
-<<<<<<< HEAD
         <div class="logo">T</div>
         <div class="brand-name">tenant</div>
-=======
-        <div class="logo">S</div>
-        <div class="brand-name">SaaS</div>
->>>>>>> b40f17db
       </div>
 
       <nav class="nav-menu">
