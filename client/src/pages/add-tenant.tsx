--- conflicted
+++ resolved
@@ -164,7 +164,6 @@
 
   const watchedModules = form.watch("enabledModules");
 
-<<<<<<< HEAD
   const permissionTemplatesQuery = useQuery({
     queryKey: ["/api/rbac-config/permission-templates"],
   });
@@ -174,30 +173,7 @@
   const defaultRolesQuery = useQuery({
     queryKey: ["/api/rbac-config/default-roles"],
   });
-=======
-  const permissionTemplatesQuery = useQuery<Array<{ id: string; name: string }>>({
-    queryKey: ["/api/rbac-config/permission-templates"],
-    enabled: watchedModules.includes("rbac"),
-  });
-
-  const businessTypesQuery = useQuery<Array<{ id: string; name: string }>>({
-    queryKey: ["/api/rbac-config/business-types"],
-    enabled: watchedModules.includes("rbac"),
-  });
-
-  useEffect(() => {
-    if (!watchedModules.includes("rbac")) return;
-    const current = form.getValues("moduleConfigs") || {};
-    const rbacCfg = { ...(current as any).rbac };
-    if (!rbacCfg.permissionTemplate && permissionTemplatesQuery.data?.length) {
-      rbacCfg.permissionTemplate = permissionTemplatesQuery.data[0].id;
-    }
-    if (!rbacCfg.businessType && businessTypesQuery.data?.length) {
-      rbacCfg.businessType = businessTypesQuery.data[0].id;
-    }
-    form.setValue("moduleConfigs", { ...current, rbac: rbacCfg });
-  }, [watchedModules, permissionTemplatesQuery.data, businessTypesQuery.data, form]);
->>>>>>> c1f0c572
+
 
   return (
     <div className="min-h-screen bg-slate-50 p-6">
@@ -516,24 +492,16 @@
                       <div>
                         <Label className="text-sm font-medium">Permission Template</Label>
                         <Select
-<<<<<<< HEAD
+
                           onValueChange={(value) => {
-=======
-                          value={
-                            (form.watch("moduleConfigs") as any)?.rbac?.permissionTemplate ||
-                            ""
-                          }
-                          onValueChange={value => {
->>>>>>> c1f0c572
+
                             const currentConfigs = form.getValues("moduleConfigs") || {};
                             form.setValue("moduleConfigs", {
                               ...currentConfigs,
                               rbac: {
-<<<<<<< HEAD
+
                                 ...currentConfigs.rbac,
-=======
-                                ...(currentConfigs as any).rbac,
->>>>>>> c1f0c572
+
                                 permissionTemplate: value,
                               },
                             });
@@ -543,20 +511,10 @@
                             <SelectValue placeholder="Select template" />
                           </SelectTrigger>
                           <SelectContent>
-<<<<<<< HEAD
+
                             {permissionTemplatesQuery.data?.map((template: any) => (
                               <SelectItem key={template.id} value={template.id}>
                                 {template.name}
-=======
-                            {permissionTemplatesQuery.isLoading && (
-                              <SelectItem value="" disabled>
-                                Loading...
-                              </SelectItem>
-                            )}
-                            {(permissionTemplatesQuery.data || []).map(t => (
-                              <SelectItem key={t.id} value={t.id}>
-                                {t.name}
->>>>>>> c1f0c572
                               </SelectItem>
                             ))}
                           </SelectContent>
@@ -565,23 +523,15 @@
                       <div>
                         <Label className="text-sm font-medium">Business Type</Label>
                         <Select
-<<<<<<< HEAD
+
                           onValueChange={(value) => {
-=======
-                          value={
-                            (form.watch("moduleConfigs") as any)?.rbac?.businessType || ""
-                          }
-                          onValueChange={value => {
->>>>>>> c1f0c572
+
                             const currentConfigs = form.getValues("moduleConfigs") || {};
                             form.setValue("moduleConfigs", {
                               ...currentConfigs,
                               rbac: {
-<<<<<<< HEAD
                                 ...currentConfigs.rbac,
-=======
-                                ...(currentConfigs as any).rbac,
->>>>>>> c1f0c572
+
                                 businessType: value,
                               },
                             });
@@ -591,20 +541,10 @@
                             <SelectValue placeholder="Select business type" />
                           </SelectTrigger>
                           <SelectContent>
-<<<<<<< HEAD
                             {businessTypesQuery.data?.map((type: any) => (
                               <SelectItem key={type.id} value={type.id}>
                                 {type.name}
-=======
-                            {businessTypesQuery.isLoading && (
-                              <SelectItem value="" disabled>
-                                Loading...
-                              </SelectItem>
-                            )}
-                            {(businessTypesQuery.data || []).map(bt => (
-                              <SelectItem key={bt.id} value={bt.id}>
-                                {bt.name}
->>>>>>> c1f0c572
+
                               </SelectItem>
                             ))}
                           </SelectContent>
