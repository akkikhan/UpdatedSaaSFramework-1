import { useState, useEffect } from "react";
import { useForm } from "react-hook-form";
import { zodResolver } from "@hookform/resolvers/zod";
import { z } from "zod";
import { useLocation } from "wouter";
import { useQuery } from "@tanstack/react-query";
import {
  Form,
  FormControl,
  FormDescription,
  FormField,
  FormItem,
  FormLabel,
  FormMessage,
} from "@/components/ui/form";
import { Input } from "@/components/ui/input";
import { Button } from "@/components/ui/button";
import { Checkbox } from "@/components/ui/checkbox";
import { Separator } from "@/components/ui/separator";
import { Card, CardContent, CardDescription, CardHeader, CardTitle } from "@/components/ui/card";
import { Label } from "@/components/ui/label";
import {
  Select,
  SelectContent,
  SelectItem,
  SelectTrigger,
  SelectValue,
} from "@/components/ui/select";
import { ArrowLeft, Building2, Key, Mail, Settings } from "lucide-react";
import { useCreateTenant } from "@/hooks/use-tenants";

const formSchema = z.object({
  name: z.string().min(2, "Organization name must be at least 2 characters"),
  orgId: z
    .string()
    .min(2, "Organization ID must be at least 2 characters")
    .regex(
      /^[a-z0-9-]+$/,
      "Organization ID can only contain lowercase letters, numbers, and hyphens"
    ),
  adminEmail: z.string().email("Please enter a valid email address"),
  sendEmail: z.boolean().default(true),
  enabledModules: z
    .array(
      z.enum([
        "auth",
        "rbac",
        "azure-ad",
        "auth0",
        "saml",
        "logging",
        "notifications",
        "ai-copilot",
      ])
    )
    .default(["auth", "rbac"]),
  moduleConfigs: z
    .object({
      rbac: z
        .object({
          permissionTemplate: z.string().optional(),
          businessType: z.string().optional(),
          customPermissions: z.array(z.string()).optional(),
          defaultRoles: z.array(z.string()).optional(),
        })
        .optional(),
      "azure-ad": z
        .object({
          tenantId: z.string().optional(),
          clientId: z.string().optional(),
          clientSecret: z.string().optional(),
          domain: z.string().optional(),
          redirectUri: z.string().optional(),
        })
        .optional(),
      auth0: z
        .object({
          domain: z.string().optional(),
          clientId: z.string().optional(),
          clientSecret: z.string().optional(),
          audience: z.string().optional(),
          callbackUrl: z.string().optional(),
          logoutUrl: z.string().optional(),
        })
        .optional(),
      saml: z
        .object({
          entryPoint: z.string().optional(),
          issuer: z.string().optional(),
          cert: z.string().optional(),
          identifierFormat: z.string().optional(),
          callbackUrl: z.string().optional(),
        })
        .optional(),
      logging: z
        .object({
          levels: z.array(z.string()).optional(),
          destinations: z.array(z.string()).optional(),
          retentionDays: z.number().optional(),
          redactionEnabled: z.boolean().optional(),
        })
        .optional(),
      notifications: z
        .object({
          channels: z.array(z.string()).optional(),
          emailProvider: z.string().optional(),
        })
        .optional(),
      "ai-copilot": z
        .object({
          provider: z.string().optional(),
          model: z.string().optional(),
        })
        .optional(),
    })
    .default({}),
});

type FormData = z.infer<typeof formSchema>;

export default function AddTenantPage() {
  const [, setLocation] = useLocation();
  const createTenant = useCreateTenant();

  const form = useForm<FormData>({
    resolver: zodResolver(formSchema),
    defaultValues: {
      name: "",
      orgId: "",
      adminEmail: "",
      sendEmail: true,
      enabledModules: ["auth", "rbac"],
      moduleConfigs: {},
    },
  });

  const onSubmit = async (data: FormData) => {
    try {
      // Ensure dependencies: Logging requires Auth
      if (data.enabledModules.includes("logging") && !data.enabledModules.includes("auth")) {
        data.enabledModules = Array.from(new Set([...(data.enabledModules || []), "auth"]));
      }
      await createTenant.mutateAsync(data);
      setLocation("/tenants");
    } catch (error) {
      // Error is handled by the mutation
    }
  };

  // Auto-generate org ID from org name
  const handleNameChange = (value: string) => {
    const autoOrgId = value
      .toLowerCase()
      .replace(/[^a-z0-9\s-]/g, "")
      .replace(/\s+/g, "-")
      .replace(/-+/g, "-")
      .replace(/^-|-$/g, "");

    if (!form.getValues("orgId") || form.getValues("orgId") === autoOrgId.slice(0, -1)) {
      form.setValue("orgId", autoOrgId);
    }
  };

  const watchedModules = form.watch("enabledModules");

  const permissionTemplatesQuery = useQuery({
    queryKey: ["/api/rbac-config/permission-templates"],
  });
  const businessTypesQuery = useQuery({
    queryKey: ["/api/rbac-config/business-types"],
  });
<<<<<<< HEAD
=======
  const defaultRolesQuery = useQuery({
    queryKey: ["/api/rbac-config/default-roles"],
  });
>>>>>>> b2693d64

  return (
    <div className="min-h-screen bg-slate-50 p-6">
      <div className="max-w-4xl mx-auto">
        {/* Header */}
        <div className="flex items-center gap-4 mb-8">
          <Button
            variant="ghost"
            onClick={() => setLocation("/tenants")}
            className="flex items-center gap-2"
            data-testid="button-back"
          >
            <ArrowLeft className="h-4 w-4" />
            Back to Tenants
          </Button>
          <div>
            <h1 className="text-3xl font-bold text-slate-800">Add New Tenant</h1>
            <p className="text-slate-600">
              Create a new tenant organization with authentication modules
            </p>
          </div>
        </div>

        <Form {...form}>
          <form onSubmit={form.handleSubmit(onSubmit)} className="space-y-8">
            {/* Basic Information */}
            <Card>
              <CardHeader>
                <CardTitle className="flex items-center gap-2">
                  <Building2 className="h-5 w-5" />
                  Basic Information
                </CardTitle>
                <CardDescription>
                  Enter the organization details and admin contact information
                </CardDescription>
              </CardHeader>
              <CardContent className="space-y-6">
                <div className="grid grid-cols-1 md:grid-cols-2 gap-6">
                  <FormField
                    control={form.control}
                    name="name"
                    render={({ field }) => (
                      <FormItem>
                        <FormLabel>Organization Name</FormLabel>
                        <FormControl>
                          <Input
                            placeholder="Acme Corporation"
                            {...field}
                            onChange={e => {
                              field.onChange(e);
                              handleNameChange(e.target.value);
                            }}
                            data-testid="input-org-name"
                          />
                        </FormControl>
                        <FormDescription>The display name for this organization</FormDescription>
                        <FormMessage />
                      </FormItem>
                    )}
                  />

                  <FormField
                    control={form.control}
                    name="orgId"
                    render={({ field }) => (
                      <FormItem>
                        <FormLabel>Organization ID</FormLabel>
                        <FormControl>
                          <Input placeholder="acme-corp" {...field} data-testid="input-org-id" />
                        </FormControl>
                        <FormDescription>
                          Unique identifier (lowercase, numbers, hyphens only)
                        </FormDescription>
                        <FormMessage />
                      </FormItem>
                    )}
                  />
                </div>

                <FormField
                  control={form.control}
                  name="adminEmail"
                  render={({ field }) => (
                    <FormItem>
                      <FormLabel>Administrator Email</FormLabel>
                      <FormControl>
                        <Input
                          type="email"
                          placeholder="admin@acme.com"
                          {...field}
                          data-testid="input-admin-email"
                        />
                      </FormControl>
                      <FormDescription>
                        Primary contact and initial admin user for this tenant
                      </FormDescription>
                      <FormMessage />
                    </FormItem>
                  )}
                />

                <FormField
                  control={form.control}
                  name="sendEmail"
                  render={({ field }) => (
                    <FormItem className="flex flex-row items-start space-x-3 space-y-0">
                      <FormControl>
                        <Checkbox
                          checked={field.value}
                          onCheckedChange={field.onChange}
                          data-testid="checkbox-send-email"
                        />
                      </FormControl>
                      <div className="space-y-1 leading-none">
                        <FormLabel>Send Welcome Email</FormLabel>
                        <FormDescription>
                          Automatically send onboarding instructions and API keys to the admin
                        </FormDescription>
                      </div>
                    </FormItem>
                  )}
                />
              </CardContent>
            </Card>

            {/* Authentication Modules */}
            <Card>
              <CardHeader>
                <CardTitle className="flex items-center gap-2">
                  <Settings className="h-5 w-5" />
                  Authentication Modules
                </CardTitle>
                <CardDescription>
                  Select which authentication modules to enable for this tenant
                </CardDescription>
              </CardHeader>
              <CardContent className="space-y-4">
                <FormField
                  control={form.control}
                  name="enabledModules"
                  render={() => (
                    <FormItem>
                      <div className="grid grid-cols-1 md:grid-cols-2 gap-4">
                        {[
                          {
                            id: "auth",
                            label: "Authentication",
                            description: "Basic authentication with email/password",
                            required: true,
                          },
                          {
                            id: "rbac",
                            label: "Role-Based Access Control",
                            description: "Permission management system",
                            required: false,
                          },
                          {
                            id: "azure-ad",
                            label: "Azure Active Directory",
                            description: "Microsoft Azure AD integration",
                            required: false,
                          },
                          {
                            id: "auth0",
                            label: "Auth0",
                            description: "Auth0 identity platform integration",
                            required: false,
                          },
                          {
                            id: "saml",
                            label: "SAML",
                            description: "Security Assertion Markup Language integration",
                            required: false,
                          },
                          {
                            id: "logging",
                            label: "Logging & Monitoring",
                            description: "Comprehensive audit trail and security monitoring",
                            required: false,
                          },
                          {
                            id: "notifications",
                            label: "Notifications",
                            description: "Multi-channel messaging and alerts system",
                            required: false,
                          },
                          {
                            id: "ai-copilot",
                            label: "AI Copilot",
                            description: "Intelligent automation and user assistance",
                            required: false,
                          },
                        ].map(module => (
                          <FormField
                            key={module.id}
                            control={form.control}
                            name="enabledModules"
                            render={({ field }) => (
                              <FormItem className="flex flex-row items-start space-x-3 space-y-0 rounded-md border p-4">
                                <FormControl>
                                  <Checkbox
                                    checked={field.value?.includes(module.id as any)}
                                    onCheckedChange={checked => {
                                      return checked
                                        ? field.onChange([...field.value, module.id])
                                        : field.onChange(
                                            field.value?.filter(
                                              (value: string) => value !== module.id
                                            )
                                          );
                                    }}
                                    disabled={module.required}
                                    data-testid={`checkbox-module-${module.id}`}
                                  />
                                </FormControl>
                                <div className="space-y-1 leading-none">
                                  <FormLabel className="text-sm font-medium">
                                    {module.label}
                                    {module.required && (
                                      <span className="text-red-500 ml-1">*</span>
                                    )}
                                  </FormLabel>
                                  <FormDescription className="text-xs">
                                    {module.description}
                                  </FormDescription>
                                </div>
                              </FormItem>
                            )}
                          />
                        ))}
                      </div>
                      <FormMessage />
                    </FormItem>
                  )}
                />

                {/* Module Configurations */}
                {watchedModules.includes("logging") && (
                  <div className="space-y-3 border-t pt-4">
                    <div className="text-sm text-slate-700">
                      <div className="font-medium">Logging Dependencies</div>
                      <ul className="list-disc pl-5 mt-1">
                        <li>
                          <span className="font-medium">Required:</span> Authentication (Auth)
                        </li>
                        <li>
                          <span className="font-medium">Recommended:</span> RBAC (access control),
                          Notifications (alerts)
                        </li>
                      </ul>
                      {!watchedModules.includes("auth") && (
                        <div className="mt-2 text-xs text-amber-700 bg-amber-50 border border-amber-200 rounded p-2">
                          Auth is not selected; it will be enabled automatically for Logging.
                        </div>
                      )}
                    </div>
                    <div className="grid grid-cols-1 md:grid-cols-3 gap-4">
                      <div>
                        <Label className="text-sm">Levels</Label>
                        <Input
                          placeholder="error,warning,info"
                          onChange={e => {
                            const current = form.getValues("moduleConfigs") || {};
                            (current as any).logging = (current as any).logging || {};
                            (current as any).logging.levels = (e.target.value || "")
                              .split(",")
                              .map(s => s.trim())
                              .filter(Boolean);
                            form.setValue("moduleConfigs", current);
                          }}
                        />
                      </div>
                      <div>
                        <Label className="text-sm">Destinations</Label>
                        <Input value="database" disabled />
                      </div>
                      <div>
                        <Label className="text-sm">Retention Days</Label>
                        <Input
                          type="number"
                          min={1}
                          max={365}
                          onChange={e => {
                            const current = form.getValues("moduleConfigs") || {};
                            (current as any).logging = (current as any).logging || {};
                            (current as any).logging.retentionDays = parseInt(
                              e.target.value || "30",
                              10
                            );
                            form.setValue("moduleConfigs", current);
                          }}
                        />
                        <div className="mt-2 flex items-center gap-2">
                          <input
                            id="onboard-redaction"
                            type="checkbox"
                            onChange={e => {
                              const current = form.getValues("moduleConfigs") || {};
                              (current as any).logging = (current as any).logging || {};
                              (current as any).logging.redactionEnabled = e.target.checked;
                              form.setValue("moduleConfigs", current);
                            }}
                          />
                          <Label htmlFor="onboard-redaction" className="text-xs">
                            Enable PII redaction
                          </Label>
                        </div>
                      </div>
                    </div>
                  </div>
                )}
                {watchedModules.includes("rbac") && (
                  <div className="space-y-4 border-t pt-4">
                    <h4 className="text-sm font-medium">RBAC Configuration</h4>
                    <div className="grid grid-cols-1 md:grid-cols-2 gap-4">
                      <div>
                        <Label className="text-sm font-medium">Permission Template</Label>
                        <Select
<<<<<<< HEAD
                          onValueChange={(value) => {
=======
                          onValueChange={value => {
>>>>>>> b2693d64
                            const currentConfigs = form.getValues("moduleConfigs") || {};
                            form.setValue("moduleConfigs", {
                              ...currentConfigs,
                              rbac: {
                                ...currentConfigs.rbac,
<<<<<<< HEAD
=======

>>>>>>> b2693d64
                                permissionTemplate: value,
                              },
                            });
                          }}
                        >
                          <SelectTrigger>
                            <SelectValue placeholder="Select template" />
                          </SelectTrigger>
                          <SelectContent>
                            {permissionTemplatesQuery.data?.map((template: any) => (
                              <SelectItem key={template.id} value={template.id}>
                                {template.name}
                              </SelectItem>
                            ))}
                          </SelectContent>
                        </Select>
                      </div>
                      <div>
                        <Label className="text-sm font-medium">Business Type</Label>
                        <Select
<<<<<<< HEAD
                          onValueChange={(value) => {
=======
                          onValueChange={value => {
>>>>>>> b2693d64
                            const currentConfigs = form.getValues("moduleConfigs") || {};
                            form.setValue("moduleConfigs", {
                              ...currentConfigs,
                              rbac: {
                                ...currentConfigs.rbac,
<<<<<<< HEAD
=======

>>>>>>> b2693d64
                                businessType: value,
                              },
                            });
                          }}
                        >
                          <SelectTrigger>
                            <SelectValue placeholder="Select business type" />
                          </SelectTrigger>
                          <SelectContent>
                            {businessTypesQuery.data?.map((type: any) => (
                              <SelectItem key={type.id} value={type.id}>
                                {type.name}
                              </SelectItem>
                            ))}
                          </SelectContent>
                        </Select>
                      </div>
                    </div>
                    {defaultRolesQuery.data && (
                      <div>
                        <Label className="text-sm font-medium">Default Roles</Label>
                        <div className="grid grid-cols-1 md:grid-cols-2 gap-2 mt-2">
                          {defaultRolesQuery.data.map((role: any) => {
                            const currentRoles =
                              form.getValues("moduleConfigs")?.rbac?.defaultRoles || [];
                            const checked = currentRoles.includes(role.id);
                            return (
                              <div key={role.id} className="flex items-center space-x-2">
                                <Checkbox
                                  checked={checked}
                                  onCheckedChange={isChecked => {
                                    const configs = form.getValues("moduleConfigs") || {};
                                    const roles = configs.rbac?.defaultRoles || [];
                                    const newRoles = isChecked
                                      ? [...roles, role.id]
                                      : roles.filter((r: string) => r !== role.id);
                                    form.setValue("moduleConfigs", {
                                      ...configs,
                                      rbac: {
                                        ...configs.rbac,
                                        defaultRoles: newRoles,
                                      },
                                    });
                                  }}
                                />
                                <span className="text-sm">{role.name}</span>
                              </div>
                            );
                          })}
                        </div>
                      </div>
                    )}
                  </div>
                )}

                {watchedModules.includes("azure-ad") && (
                  <div className="space-y-4 border-t pt-4">
                    <h4 className="text-sm font-medium">Azure AD Configuration</h4>
                    <div className="grid grid-cols-1 md:grid-cols-2 gap-4">
                      <FormField
                        control={form.control}
                        name="moduleConfigs.azure-ad.tenantId"
                        render={({ field }) => (
                          <FormItem>
                            <FormLabel>Tenant ID *</FormLabel>
                            <FormControl>
                              <Input
                                placeholder="xxxxxxxx-xxxx-xxxx-xxxx-xxxxxxxxxxxx"
                                {...field}
                              />
                            </FormControl>
                            <FormMessage />
                          </FormItem>
                        )}
                      />
                      <FormField
                        control={form.control}
                        name="moduleConfigs.azure-ad.clientId"
                        render={({ field }) => (
                          <FormItem>
                            <FormLabel>Client ID *</FormLabel>
                            <FormControl>
                              <Input
                                placeholder="xxxxxxxx-xxxx-xxxx-xxxx-xxxxxxxxxxxx"
                                {...field}
                              />
                            </FormControl>
                            <FormMessage />
                          </FormItem>
                        )}
                      />
                      <FormField
                        control={form.control}
                        name="moduleConfigs.azure-ad.clientSecret"
                        render={({ field }) => (
                          <FormItem>
                            <FormLabel>Client Secret *</FormLabel>
                            <FormControl>
                              <Input type="password" placeholder="Your client secret" {...field} />
                            </FormControl>
                            <FormMessage />
                          </FormItem>
                        )}
                      />
                      <FormField
                        control={form.control}
                        name="moduleConfigs.azure-ad.redirectUri"
                        render={({ field }) => (
                          <FormItem>
                            <FormLabel>Redirect URI</FormLabel>
                            <FormControl>
                              <Input placeholder="https://your-app.com/auth/callback" {...field} />
                            </FormControl>
                            <FormMessage />
                          </FormItem>
                        )}
                      />
                    </div>
                  </div>
                )}

                {watchedModules.includes("auth0") && (
                  <div className="space-y-4 border-t pt-4">
                    <h4 className="text-sm font-medium">Auth0 Configuration</h4>
                    <div className="space-y-4">
                      <div className="grid grid-cols-1 md:grid-cols-2 gap-4">
                        <FormField
                          control={form.control}
                          name="moduleConfigs.auth0.domain"
                          render={({ field }) => (
                            <FormItem>
                              <FormLabel>Domain *</FormLabel>
                              <FormControl>
                                <Input placeholder="your-domain.auth0.com" {...field} />
                              </FormControl>
                              <FormMessage />
                            </FormItem>
                          )}
                        />
                        <FormField
                          control={form.control}
                          name="moduleConfigs.auth0.clientId"
                          render={({ field }) => (
                            <FormItem>
                              <FormLabel>Client ID *</FormLabel>
                              <FormControl>
                                <Input placeholder="Your Auth0 Client ID" {...field} />
                              </FormControl>
                              <FormMessage />
                            </FormItem>
                          )}
                        />
                      </div>
                      <div className="grid grid-cols-1 md:grid-cols-2 gap-4">
                        <FormField
                          control={form.control}
                          name="moduleConfigs.auth0.clientSecret"
                          render={({ field }) => (
                            <FormItem>
                              <FormLabel>Client Secret *</FormLabel>
                              <FormControl>
                                <Input
                                  type="password"
                                  placeholder="Your client secret"
                                  {...field}
                                />
                              </FormControl>
                              <FormMessage />
                            </FormItem>
                          )}
                        />
                        <FormField
                          control={form.control}
                          name="moduleConfigs.auth0.audience"
                          render={({ field }) => (
                            <FormItem>
                              <FormLabel>Audience</FormLabel>
                              <FormControl>
                                <Input placeholder="https://your-api.auth0.com" {...field} />
                              </FormControl>
                              <FormMessage />
                            </FormItem>
                          )}
                        />
                      </div>
                    </div>
                  </div>
                )}

                {watchedModules.includes("saml") && (
                  <div className="space-y-4 border-t pt-4">
                    <h4 className="text-sm font-medium">SAML Configuration</h4>
                    <div className="space-y-4">
                      <div className="grid grid-cols-1 md:grid-cols-2 gap-4">
                        <FormField
                          control={form.control}
                          name="moduleConfigs.saml.entryPoint"
                          render={({ field }) => (
                            <FormItem>
                              <FormLabel>Entry Point URL *</FormLabel>
                              <FormControl>
                                <Input placeholder="https://your-idp.com/sso" {...field} />
                              </FormControl>
                              <FormMessage />
                            </FormItem>
                          )}
                        />
                        <FormField
                          control={form.control}
                          name="moduleConfigs.saml.issuer"
                          render={({ field }) => (
                            <FormItem>
                              <FormLabel>Issuer *</FormLabel>
                              <FormControl>
                                <Input placeholder="your-saml-issuer" {...field} />
                              </FormControl>
                              <FormMessage />
                            </FormItem>
                          )}
                        />
                      </div>
                      <div className="grid grid-cols-1 md:grid-cols-2 gap-4">
                        <div>
                          <Label className="text-sm font-medium">Identifier Format</Label>
                          <Select defaultValue="urn:oasis:names:tc:SAML:1.1:nameid-format:emailAddress">
                            <SelectTrigger>
                              <SelectValue placeholder="Select format" />
                            </SelectTrigger>
                            <SelectContent>
                              <SelectItem value="urn:oasis:names:tc:SAML:1.1:nameid-format:emailAddress">
                                Email Address
                              </SelectItem>
                              <SelectItem value="urn:oasis:names:tc:SAML:2.0:nameid-format:persistent">
                                Persistent
                              </SelectItem>
                              <SelectItem value="urn:oasis:names:tc:SAML:2.0:nameid-format:transient">
                                Transient
                              </SelectItem>
                            </SelectContent>
                          </Select>
                        </div>
                        <FormField
                          control={form.control}
                          name="moduleConfigs.saml.callbackUrl"
                          render={({ field }) => (
                            <FormItem>
                              <FormLabel>Callback URL</FormLabel>
                              <FormControl>
                                <Input placeholder="https://your-app.com/saml/acs" {...field} />
                              </FormControl>
                              <FormMessage />
                            </FormItem>
                          )}
                        />
                      </div>
                    </div>
                  </div>
                )}
              </CardContent>
            </Card>

            {/* Submit Button */}
            <div className="flex justify-end gap-4">
              <Button
                type="button"
                variant="outline"
                onClick={() => setLocation("/tenants")}
                data-testid="button-cancel"
              >
                Cancel
              </Button>
              <Button
                type="submit"
                disabled={createTenant.isPending}
                data-testid="button-create-tenant"
              >
                {createTenant.isPending ? "Creating..." : "Create Tenant"}
              </Button>
            </div>
          </form>
        </Form>
      </div>
    </div>
  );
}<|MERGE_RESOLUTION|>--- conflicted
+++ resolved
@@ -169,12 +169,6 @@
   const businessTypesQuery = useQuery({
     queryKey: ["/api/rbac-config/business-types"],
   });
-<<<<<<< HEAD
-=======
-  const defaultRolesQuery = useQuery({
-    queryKey: ["/api/rbac-config/default-roles"],
-  });
->>>>>>> b2693d64
 
   return (
     <div className="min-h-screen bg-slate-50 p-6">
@@ -493,20 +487,13 @@
                       <div>
                         <Label className="text-sm font-medium">Permission Template</Label>
                         <Select
-<<<<<<< HEAD
                           onValueChange={(value) => {
-=======
-                          onValueChange={value => {
->>>>>>> b2693d64
+
                             const currentConfigs = form.getValues("moduleConfigs") || {};
                             form.setValue("moduleConfigs", {
                               ...currentConfigs,
                               rbac: {
                                 ...currentConfigs.rbac,
-<<<<<<< HEAD
-=======
-
->>>>>>> b2693d64
                                 permissionTemplate: value,
                               },
                             });
@@ -527,20 +514,12 @@
                       <div>
                         <Label className="text-sm font-medium">Business Type</Label>
                         <Select
-<<<<<<< HEAD
                           onValueChange={(value) => {
-=======
-                          onValueChange={value => {
->>>>>>> b2693d64
                             const currentConfigs = form.getValues("moduleConfigs") || {};
                             form.setValue("moduleConfigs", {
                               ...currentConfigs,
                               rbac: {
                                 ...currentConfigs.rbac,
-<<<<<<< HEAD
-=======
-
->>>>>>> b2693d64
                                 businessType: value,
                               },
                             });
