--- conflicted
+++ resolved
@@ -103,11 +103,9 @@
             </div>
             <a
               className="inline-flex items-center text-blue-600 hover:text-blue-500 text-sm font-medium"
-<<<<<<< HEAD
+
               href="/readmes/rbac-sdk.md"
-=======
-              href="/packages/rbac-sdk/README.md"
->>>>>>> c1f0c572
+
               target="_blank"
               rel="noreferrer"
             >
@@ -133,11 +131,9 @@
             </div>
             <a
               className="inline-flex items-center text-blue-600 hover:text-blue-500 text-sm font-medium"
-<<<<<<< HEAD
+
               href="/readmes/logging.md"
-=======
-              href="/packages/logging/README.md"
->>>>>>> c1f0c572
+
               target="_blank"
               rel="noreferrer"
             >
@@ -163,11 +159,9 @@
             </div>
             <a
               className="inline-flex items-center text-blue-600 hover:text-blue-500 text-sm font-medium"
-<<<<<<< HEAD
+
               href="/readmes/email.md"
-=======
-              href="/packages/email/README.md"
->>>>>>> c1f0c572
+
               target="_blank"
               rel="noreferrer"
             >
