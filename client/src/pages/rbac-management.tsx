--- conflicted
+++ resolved
@@ -45,8 +45,7 @@
   Copy,
   Settings,
   Building2,
-  CheckCircle
-
+  CheckCircle,
 } from "lucide-react";
 import { useParams, Link } from "wouter";
 import { useToast } from "@/hooks/use-toast";
@@ -65,22 +64,144 @@
 });
 
 const rbacConfigSchema = z.object({
-<<<<<<< HEAD
-
-=======
->>>>>>> a1f0de96
-  permissionTemplate: z.string(),
-  businessType: z.string(),
+  permissionTemplate: z.enum(["standard", "enterprise", "custom"]),
+  businessType: z.enum(["general", "healthcare", "finance", "education", "government"]),
 });
 
 type RoleForm = z.infer<typeof roleSchema>;
 type PermissionForm = z.infer<typeof permissionSchema>;
 type RBACConfigForm = z.infer<typeof rbacConfigSchema>;
 
-<<<<<<< HEAD
-
-=======
->>>>>>> a1f0de96
+// Permission templates by business type
+const PERMISSION_TEMPLATES = {
+  general: {
+    standard: [
+      { key: "user.create", description: "Create users", category: "User Management" },
+      { key: "user.read", description: "View users", category: "User Management" },
+      { key: "user.update", description: "Edit users", category: "User Management" },
+      { key: "user.delete", description: "Delete users", category: "User Management" },
+      { key: "role.create", description: "Create roles", category: "Role Management" },
+      { key: "role.read", description: "View roles", category: "Role Management" },
+      { key: "role.update", description: "Edit roles", category: "Role Management" },
+      { key: "role.delete", description: "Delete roles", category: "Role Management" },
+    ],
+    enterprise: [
+      { key: "user.create", description: "Create users", category: "User Management" },
+      { key: "user.read", description: "View users", category: "User Management" },
+      { key: "user.update", description: "Edit users", category: "User Management" },
+      { key: "user.delete", description: "Delete users", category: "User Management" },
+      { key: "role.create", description: "Create roles", category: "Role Management" },
+      { key: "role.read", description: "View roles", category: "Role Management" },
+      { key: "role.update", description: "Edit roles", category: "Role Management" },
+      { key: "role.delete", description: "Delete roles", category: "Role Management" },
+      { key: "audit.read", description: "View audit logs", category: "Audit & Compliance" },
+      {
+        key: "system.config",
+        description: "System configuration",
+        category: "System Administration",
+      },
+      {
+        key: "integration.manage",
+        description: "Manage integrations",
+        category: "System Administration",
+      },
+      { key: "report.generate", description: "Generate reports", category: "Reporting" },
+      { key: "security.manage", description: "Security settings", category: "Security" },
+    ],
+  },
+  healthcare: {
+    standard: [
+      {
+        key: "patient.create",
+        description: "Create patient records",
+        category: "Patient Management",
+      },
+      { key: "patient.read", description: "View patient records", category: "Patient Management" },
+      {
+        key: "patient.update",
+        description: "Update patient records",
+        category: "Patient Management",
+      },
+      { key: "appointment.create", description: "Schedule appointments", category: "Scheduling" },
+      { key: "appointment.read", description: "View appointments", category: "Scheduling" },
+      {
+        key: "medical.record.read",
+        description: "Access medical records",
+        category: "Medical Records",
+      },
+    ],
+  },
+  finance: {
+    standard: [
+      { key: "account.create", description: "Create accounts", category: "Account Management" },
+      { key: "account.read", description: "View accounts", category: "Account Management" },
+      {
+        key: "transaction.create",
+        description: "Create transactions",
+        category: "Transaction Management",
+      },
+      {
+        key: "transaction.read",
+        description: "View transactions",
+        category: "Transaction Management",
+      },
+      { key: "compliance.read", description: "Access compliance data", category: "Compliance" },
+    ],
+  },
+};
+
+// Default roles by business type
+const DEFAULT_ROLES = {
+  general: {
+    standard: [
+      { name: "Admin", description: "Full system access", permissions: ["*"] },
+      {
+        name: "Manager",
+        description: "Management-level access",
+        permissions: ["user.read", "role.read"],
+      },
+      { name: "User", description: "Basic user access", permissions: ["user.read"] },
+    ],
+  },
+  healthcare: {
+    standard: [
+      {
+        name: "Doctor",
+        description: "Full patient access",
+        permissions: ["patient.*", "medical.record.*", "appointment.*"],
+      },
+      {
+        name: "Nurse",
+        description: "Patient care access",
+        permissions: ["patient.read", "patient.update", "appointment.read"],
+      },
+      {
+        name: "Receptionist",
+        description: "Appointment management",
+        permissions: ["appointment.*", "patient.read"],
+      },
+    ],
+  },
+  finance: {
+    standard: [
+      {
+        name: "Financial Manager",
+        description: "Full financial access",
+        permissions: ["account.*", "transaction.*", "compliance.read"],
+      },
+      {
+        name: "Accountant",
+        description: "Transaction management",
+        permissions: ["account.read", "transaction.*"],
+      },
+      {
+        name: "Auditor",
+        description: "Read-only access",
+        permissions: ["account.read", "transaction.read", "compliance.read"],
+      },
+    ],
+  },
+};
 
 export default function RBACManagementPage() {
   const { tenantId } = useParams();
@@ -155,19 +276,33 @@
     },
   });
 
-  const permissionTemplatesQuery = useQuery({
-    queryKey: ["/api/rbac-config/permission-templates"],
-  });
-  const businessTypesQuery = useQuery({
-    queryKey: ["/api/rbac-config/business-types"],
-  });
-  const defaultRolesQuery = useQuery({
-    queryKey: ["/api/rbac-config/default-roles"],
-  });
-<<<<<<< HEAD
-
-=======
->>>>>>> a1f0de96
+  const businessTypeInfo = {
+    general: {
+      icon: Building2,
+      label: "General Business",
+      description: "Standard business operations",
+    },
+    healthcare: {
+      icon: FileText,
+      label: "Healthcare",
+      description: "Healthcare providers and medical facilities",
+    },
+    finance: {
+      icon: CreditCard,
+      label: "Finance",
+      description: "Financial institutions and services",
+    },
+    education: {
+      icon: GraduationCap,
+      label: "Education",
+      description: "Schools and educational institutions",
+    },
+    government: {
+      icon: Landmark,
+      label: "Government",
+      description: "Government agencies and public sector",
+    },
+  };
 
   const renderConfiguration = () => (
     <Card>
@@ -185,18 +320,22 @@
           <h3 className="text-lg font-semibold mb-4">Permission Template</h3>
           <div className="grid grid-cols-1 md:grid-cols-3 gap-4">
             {permissionTemplatesQuery.data?.map((template: any) => (
-              <Card key={template.id} className="relative cursor-pointer hover:shadow-md transition-shadow">
+              <Card
+                key={template.id}
+                className="relative cursor-pointer hover:shadow-md transition-shadow"
+              >
                 <CardContent className="p-4">
                   <div className="flex items-center gap-2 mb-2">
                     <Shield className="h-5 w-5 text-blue-500" />
                     <h4 className="font-semibold">{template.name}</h4>
                   </div>
                   <p className="text-sm text-slate-600 mb-2">{template.description}</p>
-                  <p className="text-xs text-blue-600 font-medium">{template.permissions.length} permissions</p>
+                  <p className="text-xs text-blue-600 font-medium">
+                    {template.permissions.length} permissions
+                  </p>
                 </CardContent>
               </Card>
             ))}
-
           </div>
         </div>
 
@@ -205,21 +344,20 @@
         <div>
           <h3 className="text-lg font-semibold mb-4">Business Type</h3>
           <div className="grid grid-cols-1 md:grid-cols-2 lg:grid-cols-3 gap-4">
-            {businessTypesQuery.data?.map((bt: any) => (
-              <Card key={bt.id} className="cursor-pointer hover:shadow-md transition-shadow">
-                <CardContent className="p-4">
-                  <div className="flex items-center gap-3 mb-2">
-                    <Building2 className="h-5 w-5 text-blue-500" />
-                    <h4 className="font-semibold">{bt.name}</h4>
-                  </div>
-                  <p className="text-sm text-slate-600">{bt.description}</p>
-                </CardContent>
-              </Card>
-            ))}
-<<<<<<< HEAD
-
-=======
->>>>>>> a1f0de96
+            {Object.entries(businessTypeInfo).map(([type, info]) => {
+              const Icon = info.icon;
+              return (
+                <Card key={type} className="cursor-pointer hover:shadow-md transition-shadow">
+                  <CardContent className="p-4">
+                    <div className="flex items-center gap-3 mb-2">
+                      <Icon className="h-5 w-5 text-blue-500" />
+                      <h4 className="font-semibold">{info.label}</h4>
+                    </div>
+                    <p className="text-sm text-slate-600">{info.description}</p>
+                  </CardContent>
+                </Card>
+              );
+            })}
           </div>
         </div>
 
@@ -233,8 +371,7 @@
                 {tenant?.moduleConfigs?.rbac?.permissionTemplate || "N/A"}
               </p>
               <p className="text-sm text-blue-700 mt-1">
-                <strong>Business Type:</strong>{" "}
-                {tenant?.moduleConfigs?.rbac?.businessType || "N/A"}
+                <strong>Business Type:</strong> {tenant?.moduleConfigs?.rbac?.businessType || "N/A"}
               </p>
             </div>
           </div>
@@ -365,25 +502,46 @@
       </div>
 
       <div className="space-y-4">
-        {permissionTemplatesQuery.data?.[0]?.permissions.map((permission: string, index: number) => (
-          <Card key={index}>
-            <CardContent className="flex items-center justify-between p-4">
-              <div className="font-medium text-sm">{permission}</div>
-              <div className="flex items-center gap-2">
-                <Button variant="outline" size="sm">
-                  <Edit className="h-4 w-4" />
-                </Button>
-                <Button
-                  variant="outline"
-                  size="sm"
-                  className="text-red-600 hover:text-red-700"
-                >
-                  <Trash2 className="h-4 w-4" />
-                </Button>
-<<<<<<< HEAD
-
-=======
->>>>>>> a1f0de96
+        {Object.entries({
+          "User Management": PERMISSION_TEMPLATES.general.standard.filter(
+            p => p.category === "User Management"
+          ),
+          "Role Management": PERMISSION_TEMPLATES.general.standard.filter(
+            p => p.category === "Role Management"
+          ),
+        }).map(([category, perms]) => (
+          <Card key={category}>
+            <CardHeader className="pb-4">
+              <CardTitle className="text-lg flex items-center gap-2">
+                <Key className="h-5 w-5" />
+                {category}
+              </CardTitle>
+            </CardHeader>
+            <CardContent>
+              <div className="grid gap-3">
+                {perms.map((permission, index) => (
+                  <div
+                    key={index}
+                    className="flex items-center justify-between p-3 border rounded-lg"
+                  >
+                    <div>
+                      <div className="font-medium text-sm">{permission.key}</div>
+                      <div className="text-xs text-slate-600">{permission.description}</div>
+                    </div>
+                    <div className="flex items-center gap-2">
+                      <Button variant="outline" size="sm">
+                        <Edit className="h-4 w-4" />
+                      </Button>
+                      <Button
+                        variant="outline"
+                        size="sm"
+                        className="text-red-600 hover:text-red-700"
+                      >
+                        <Trash2 className="h-4 w-4" />
+                      </Button>
+                    </div>
+                  </div>
+                ))}
               </div>
             </CardContent>
           </Card>
