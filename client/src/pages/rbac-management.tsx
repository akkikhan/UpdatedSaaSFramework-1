import { useState } from "react";
import { useQuery, useMutation, useQueryClient } from "@tanstack/react-query";
import { useForm } from "react-hook-form";
import { zodResolver } from "@hookform/resolvers/zod";
import { z } from "zod";
import { Card, CardContent, CardDescription, CardHeader, CardTitle } from "@/components/ui/card";
import {
  Dialog,
  DialogContent,
  DialogDescription,
  DialogFooter,
  DialogHeader,
  DialogTitle,
  DialogTrigger,
} from "@/components/ui/dialog";
import {
  Form,
  FormControl,
  FormDescription,
  FormField,
  FormItem,
  FormLabel,
  FormMessage,
} from "@/components/ui/form";
import {
  Select,
  SelectContent,
  SelectItem,
  SelectTrigger,
  SelectValue,
} from "@/components/ui/select";
import { Button } from "@/components/ui/button";
import { Input } from "@/components/ui/input";
import { Textarea } from "@/components/ui/textarea";
import { Badge } from "@/components/ui/badge";
import { Checkbox } from "@/components/ui/checkbox";
import { Separator } from "@/components/ui/separator";
import {
  Shield,
  Users,
  Key,
  Plus,
  Edit,
  Trash2,
  Copy,
  Settings,
  Building2,
<<<<<<< HEAD
  CheckCircle
=======
  CheckCircle,
>>>>>>> c1f0c572
} from "lucide-react";
import { useParams, Link } from "wouter";
import { useToast } from "@/hooks/use-toast";

// Schema definitions for forms
const roleSchema = z.object({
  name: z.string().min(2, "Role name must be at least 2 characters"),
  description: z.string().optional(),
  permissions: z.array(z.string()).min(1, "At least one permission is required"),
});

const permissionSchema = z.object({
  key: z.string().min(2, "Permission key must be at least 2 characters"),
  description: z.string().optional(),
  category: z.string().min(1, "Category is required"),
});

const rbacConfigSchema = z.object({
<<<<<<< HEAD
=======
  // Permit any template or business type coming from server config
>>>>>>> c1f0c572
  permissionTemplate: z.string(),
  businessType: z.string(),
});

type RoleForm = z.infer<typeof roleSchema>;
type PermissionForm = z.infer<typeof permissionSchema>;
type RBACConfigForm = z.infer<typeof rbacConfigSchema>;

<<<<<<< HEAD
=======
// Permission templates by business type
const PERMISSION_TEMPLATES = {
  general: {
    standard: [
      { key: "user.create", description: "Create users", category: "User Management" },
      { key: "user.read", description: "View users", category: "User Management" },
      { key: "user.update", description: "Edit users", category: "User Management" },
      { key: "user.delete", description: "Delete users", category: "User Management" },
      { key: "role.create", description: "Create roles", category: "Role Management" },
      { key: "role.read", description: "View roles", category: "Role Management" },
      { key: "role.update", description: "Edit roles", category: "Role Management" },
      { key: "role.delete", description: "Delete roles", category: "Role Management" },
    ],
    enterprise: [
      { key: "user.create", description: "Create users", category: "User Management" },
      { key: "user.read", description: "View users", category: "User Management" },
      { key: "user.update", description: "Edit users", category: "User Management" },
      { key: "user.delete", description: "Delete users", category: "User Management" },
      { key: "role.create", description: "Create roles", category: "Role Management" },
      { key: "role.read", description: "View roles", category: "Role Management" },
      { key: "role.update", description: "Edit roles", category: "Role Management" },
      { key: "role.delete", description: "Delete roles", category: "Role Management" },
      { key: "audit.read", description: "View audit logs", category: "Audit & Compliance" },
      {
        key: "system.config",
        description: "System configuration",
        category: "System Administration",
      },
      {
        key: "integration.manage",
        description: "Manage integrations",
        category: "System Administration",
      },
      { key: "report.generate", description: "Generate reports", category: "Reporting" },
      { key: "security.manage", description: "Security settings", category: "Security" },
    ],
  },
  healthcare: {
    standard: [
      {
        key: "patient.create",
        description: "Create patient records",
        category: "Patient Management",
      },
      { key: "patient.read", description: "View patient records", category: "Patient Management" },
      {
        key: "patient.update",
        description: "Update patient records",
        category: "Patient Management",
      },
      { key: "appointment.create", description: "Schedule appointments", category: "Scheduling" },
      { key: "appointment.read", description: "View appointments", category: "Scheduling" },
      {
        key: "medical.record.read",
        description: "Access medical records",
        category: "Medical Records",
      },
    ],
  },
  finance: {
    standard: [
      { key: "account.create", description: "Create accounts", category: "Account Management" },
      { key: "account.read", description: "View accounts", category: "Account Management" },
      {
        key: "transaction.create",
        description: "Create transactions",
        category: "Transaction Management",
      },
      {
        key: "transaction.read",
        description: "View transactions",
        category: "Transaction Management",
      },
      { key: "compliance.read", description: "Access compliance data", category: "Compliance" },
    ],
  },
};

// Default roles by business type
const DEFAULT_ROLES = {
  general: {
    standard: [
      { name: "Admin", description: "Full system access", permissions: ["*"] },
      {
        name: "Manager",
        description: "Management-level access",
        permissions: ["user.read", "role.read"],
      },
      { name: "User", description: "Basic user access", permissions: ["user.read"] },
    ],
  },
  healthcare: {
    standard: [
      {
        name: "Doctor",
        description: "Full patient access",
        permissions: ["patient.*", "medical.record.*", "appointment.*"],
      },
      {
        name: "Nurse",
        description: "Patient care access",
        permissions: ["patient.read", "patient.update", "appointment.read"],
      },
      {
        name: "Receptionist",
        description: "Appointment management",
        permissions: ["appointment.*", "patient.read"],
      },
    ],
  },
  finance: {
    standard: [
      {
        name: "Financial Manager",
        description: "Full financial access",
        permissions: ["account.*", "transaction.*", "compliance.read"],
      },
      {
        name: "Accountant",
        description: "Transaction management",
        permissions: ["account.read", "transaction.*"],
      },
      {
        name: "Auditor",
        description: "Read-only access",
        permissions: ["account.read", "transaction.read", "compliance.read"],
      },
    ],
  },
};
>>>>>>> c1f0c572

export default function RBACManagementPage() {
  const { tenantId } = useParams();
  const [activeSection, setActiveSection] = useState("configuration");
  const [isRoleDialogOpen, setIsRoleDialogOpen] = useState(false);
  const [isPermissionDialogOpen, setIsPermissionDialogOpen] = useState(false);
  const [editingRole, setEditingRole] = useState<any>(null);
  const [editingPermission, setEditingPermission] = useState<any>(null);
  const queryClient = useQueryClient();
  const { toast } = useToast();

  // Fetch tenant data
  const { data: tenant } = useQuery({
    queryKey: ["/api/tenants", tenantId],
    enabled: !!tenantId,
  });

  const { data: roles = [] } = useQuery({
    queryKey: ["/api/tenants", tenantId, "roles"],
    enabled: !!tenantId,
  });

  const { data: permissions = [] } = useQuery({
    queryKey: ["/api/tenants", tenantId, "permissions"],
    enabled: !!tenantId,
  });

  // Pull RBAC configuration options from platform admin APIs
  const { data: permissionTemplates = [] } = useQuery({
    queryKey: ["/api/rbac-config/permission-templates"],
  });

  const { data: businessTypes = [] } = useQuery({
    queryKey: ["/api/rbac-config/business-types"],
  });

  // Forms
  const roleForm = useForm<RoleForm>({
    resolver: zodResolver(roleSchema),
    defaultValues: { name: "", description: "", permissions: [] },
  });

  const permissionForm = useForm<PermissionForm>({
    resolver: zodResolver(permissionSchema),
    defaultValues: { key: "", description: "", category: "" },
  });

  const configForm = useForm<RBACConfigForm>({
    resolver: zodResolver(rbacConfigSchema),
    defaultValues: {
      permissionTemplate: "",
      businessType: "",
    },
  });

  // Mutations
  const createRoleMutation = useMutation({
    mutationFn: async (data: RoleForm) => {
      const response = await fetch(`/api/tenants/${tenantId}/roles`, {
        method: "POST",
        headers: { "Content-Type": "application/json" },
        body: JSON.stringify(data),
      });
      if (!response.ok) throw new Error("Failed to create role");
      return response.json();
    },
    onSuccess: () => {
      queryClient.invalidateQueries({ queryKey: ["/api/tenants", tenantId, "roles"] });
      toast({ title: "Role created successfully" });
      setIsRoleDialogOpen(false);
      roleForm.reset();
    },
  });

<<<<<<< HEAD
  const permissionTemplatesQuery = useQuery({
    queryKey: ["/api/rbac-config/permission-templates"],
  });
  const businessTypesQuery = useQuery({
    queryKey: ["/api/rbac-config/business-types"],
  });
  const defaultRolesQuery = useQuery({
    queryKey: ["/api/rbac-config/default-roles"],
  });

=======
>>>>>>> c1f0c572
  const renderConfiguration = () => (
    <Card>
      <CardHeader>
        <CardTitle className="flex items-center gap-2">
          <Settings className="h-5 w-5" />
          RBAC Configuration
        </CardTitle>
        <CardDescription>
          Configure permission templates and business type settings for this tenant
        </CardDescription>
      </CardHeader>
      <CardContent className="space-y-6">
        <div>
          <h3 className="text-lg font-semibold mb-4">Permission Template</h3>
          <div className="grid grid-cols-1 md:grid-cols-3 gap-4">
<<<<<<< HEAD
            {permissionTemplatesQuery.data?.map((template: any) => (
              <Card key={template.id} className="relative cursor-pointer hover:shadow-md transition-shadow">
                <CardContent className="p-4">
                  <div className="flex items-center gap-2 mb-2">
                    <Shield className="h-5 w-5 text-blue-500" />
                    <h4 className="font-semibold">{template.name}</h4>
                  </div>
                  <p className="text-sm text-slate-600 mb-2">{template.description}</p>
                  <p className="text-xs text-blue-600 font-medium">{template.permissions.length} permissions</p>
                </CardContent>
              </Card>
            ))}
=======
            {permissionTemplates.length > 0 ? (
              permissionTemplates.map(t => (
                <Card
                  key={t.id}
                  className="cursor-pointer hover:shadow-md transition-shadow"
                >
                  <CardContent className="p-4">
                    <div className="flex items-center gap-2 mb-2">
                      <Shield className="h-5 w-5 text-blue-500" />
                      <h4 className="font-semibold">{t.name}</h4>
                    </div>
                    <p className="text-sm text-slate-600 mb-2">{t.description}</p>
                    <p className="text-xs text-blue-600 font-medium">
                      {(t.permissions || []).length} permissions
                    </p>
                  </CardContent>
                </Card>
              ))
            ) : (
              <p className="text-sm text-slate-600">No permission templates defined.</p>
            )}
>>>>>>> c1f0c572
          </div>
        </div>

        <Separator />

        <div>
          <h3 className="text-lg font-semibold mb-4">Business Type</h3>
          <div className="grid grid-cols-1 md:grid-cols-2 lg:grid-cols-3 gap-4">
<<<<<<< HEAD
            {businessTypesQuery.data?.map((bt: any) => (
              <Card key={bt.id} className="cursor-pointer hover:shadow-md transition-shadow">
                <CardContent className="p-4">
                  <div className="flex items-center gap-3 mb-2">
                    <Building2 className="h-5 w-5 text-blue-500" />
                    <h4 className="font-semibold">{bt.name}</h4>
                  </div>
                  <p className="text-sm text-slate-600">{bt.description}</p>
                </CardContent>
              </Card>
            ))}
=======
            {businessTypes.length > 0 ? (
              businessTypes.map(bt => (
                <Card
                  key={bt.id}
                  className="cursor-pointer hover:shadow-md transition-shadow"
                >
                  <CardContent className="p-4">
                    <div className="flex items-center gap-3 mb-2">
                      <Building2 className="h-5 w-5 text-blue-500" />
                      <h4 className="font-semibold">{bt.name}</h4>
                    </div>
                    <p className="text-sm text-slate-600">{bt.description}</p>
                  </CardContent>
                </Card>
              ))
            ) : (
              <p className="text-sm text-slate-600">No business types defined.</p>
            )}
>>>>>>> c1f0c572
          </div>
        </div>

        <div className="bg-blue-50 border border-blue-200 rounded-lg p-4">
          <div className="flex items-start gap-3">
            <CheckCircle className="h-5 w-5 text-blue-600 mt-0.5" />
            <div>
              <h4 className="font-semibold text-blue-900">Current Configuration</h4>
              <p className="text-sm text-blue-700 mt-1">
                <strong>Permission Template:</strong>{" "}
                {tenant?.moduleConfigs?.rbac?.permissionTemplate || "N/A"}
              </p>
              <p className="text-sm text-blue-700 mt-1">
                <strong>Business Type:</strong>{" "}
                {tenant?.moduleConfigs?.rbac?.businessType || "N/A"}
              </p>
            </div>
          </div>
        </div>

        <div className="flex justify-end">
          <Button>Apply Configuration Changes</Button>
        </div>
      </CardContent>
    </Card>
  );

  const renderRoles = () => (
    <div className="space-y-6">
      <div className="flex justify-between items-center">
        <div>
          <h2 className="text-xl font-semibold">Roles Management</h2>
          <p className="text-sm text-slate-600">
            Create and manage user roles with specific permissions
          </p>
        </div>
        <Dialog open={isRoleDialogOpen} onOpenChange={setIsRoleDialogOpen}>
          <DialogTrigger asChild>
            <Button>
              <Plus className="h-4 w-4 mr-2" />
              Add Role
            </Button>
          </DialogTrigger>
          <DialogContent className="sm:max-w-2xl">
            <DialogHeader>
              <DialogTitle>Create New Role</DialogTitle>
              <DialogDescription>
                Define a new role with specific permissions for your users
              </DialogDescription>
            </DialogHeader>
            <Form {...roleForm}>
              <form className="space-y-4">
                <FormField
                  control={roleForm.control}
                  name="name"
                  render={({ field }) => (
                    <FormItem>
                      <FormLabel>Role Name</FormLabel>
                      <FormControl>
                        <Input placeholder="e.g. Admin, Manager, User" {...field} />
                      </FormControl>
                      <FormMessage />
                    </FormItem>
                  )}
                />
                <FormField
                  control={roleForm.control}
                  name="description"
                  render={({ field }) => (
                    <FormItem>
                      <FormLabel>Description</FormLabel>
                      <FormControl>
                        <Textarea placeholder="Describe the role's purpose and scope" {...field} />
                      </FormControl>
                      <FormMessage />
                    </FormItem>
                  )}
                />
                <DialogFooter>
                  <Button
                    type="button"
                    variant="outline"
                    onClick={() => setIsRoleDialogOpen(false)}
                  >
                    Cancel
                  </Button>
                  <Button type="button">Create Role</Button>
                </DialogFooter>
              </form>
            </Form>
          </DialogContent>
        </Dialog>
      </div>

      {/* Default Roles Display */}
      <div className="grid gap-4">
        {defaultRolesQuery.data?.map((role: any) => (
          <Card key={role.id}>
            <CardContent className="p-4">
              <div className="flex justify-between items-start">
                <div className="flex-1">
                  <div className="flex items-center gap-2 mb-2">
                    <Users className="h-5 w-5 text-blue-500" />
                    <h3 className="font-semibold">{role.name}</h3>
                    <Badge variant="outline">Default</Badge>
                  </div>
                  <p className="text-sm text-slate-600 mb-3">{role.description}</p>
                  <div className="flex flex-wrap gap-2">
                    {role.permissions.map((permission: string, idx: number) => (
                      <Badge key={idx} variant="outline" className="text-xs">
                        {permission}
                      </Badge>
                    ))}
                  </div>
                </div>
                <div className="flex items-center gap-2 ml-4">
                  <Button variant="outline" size="sm">
                    <Edit className="h-4 w-4" />
                  </Button>
                  <Button variant="outline" size="sm">
                    <Copy className="h-4 w-4" />
                  </Button>
                </div>
              </div>
            </CardContent>
          </Card>
        ))}
      </div>
    </div>
  );

  const renderPermissions = () => (
    <div className="space-y-6">
      <div className="flex justify-between items-center">
        <div>
          <h2 className="text-xl font-semibold">Permissions Management</h2>
          <p className="text-sm text-slate-600">Define granular permissions for your application</p>
        </div>
        <Button>
          <Plus className="h-4 w-4 mr-2" />
          Add Permission
        </Button>
      </div>

      <div className="space-y-4">
<<<<<<< HEAD
        {permissionTemplatesQuery.data?.[0]?.permissions.map((permission: string, index: number) => (
          <Card key={index}>
            <CardContent className="flex items-center justify-between p-4">
              <div className="font-medium text-sm">{permission}</div>
              <div className="flex items-center gap-2">
                <Button variant="outline" size="sm">
                  <Edit className="h-4 w-4" />
                </Button>
                <Button
                  variant="outline"
                  size="sm"
                  className="text-red-600 hover:text-red-700"
                >
                  <Trash2 className="h-4 w-4" />
                </Button>
=======
        {Object.entries({
          "User Management": PERMISSION_TEMPLATES.general.standard.filter(
            p => p.category === "User Management"
          ),
          "Role Management": PERMISSION_TEMPLATES.general.standard.filter(
            p => p.category === "Role Management"
          ),
        }).map(([category, perms]) => (
          <Card key={category}>
            <CardHeader className="pb-4">
              <CardTitle className="text-lg flex items-center gap-2">
                <Key className="h-5 w-5" />
                {category}
              </CardTitle>
            </CardHeader>
            <CardContent>
              <div className="grid gap-3">
                {perms.map((permission, index) => (
                  <div
                    key={index}
                    className="flex items-center justify-between p-3 border rounded-lg"
                  >
                    <div>
                      <div className="font-medium text-sm">{permission.key}</div>
                      <div className="text-xs text-slate-600">{permission.description}</div>
                    </div>
                    <div className="flex items-center gap-2">
                      <Button variant="outline" size="sm">
                        <Edit className="h-4 w-4" />
                      </Button>
                      <Button
                        variant="outline"
                        size="sm"
                        className="text-red-600 hover:text-red-700"
                      >
                        <Trash2 className="h-4 w-4" />
                      </Button>
                    </div>
                  </div>
                ))}
>>>>>>> c1f0c572
              </div>
            </CardContent>
          </Card>
        ))}
      </div>
    </div>
  );

  const renderAssignments = () => (
    <Card>
      <CardHeader>
        <CardTitle className="flex items-center gap-2">
          <Users className="h-5 w-5" />
          User Role Assignments
        </CardTitle>
        <CardDescription>Assign roles to users and manage their permissions</CardDescription>
      </CardHeader>
      <CardContent className="p-8 text-center">
        <Users className="h-12 w-12 mx-auto mb-4 text-slate-400" />
        <h3 className="font-semibold mb-2">No users assigned</h3>
        <p className="text-sm text-slate-600 mb-4">
          User assignment functionality will be available once you have users in your tenant
        </p>
        <Button variant="outline">Import Users</Button>
      </CardContent>
    </Card>
  );

  return (
    <div className="min-h-screen bg-slate-50 flex">
      {/* Sidenav */}
      <div className="w-64 bg-white border-r border-slate-200 flex-shrink-0">
        <div className="p-6">
          <div className="flex items-center gap-2 mb-6">
            <Shield className="h-6 w-6 text-blue-500" />
            <span className="font-semibold text-slate-800">RBAC Manager</span>
          </div>

          <nav className="space-y-2">
            <button
              onClick={() => setActiveSection("configuration")}
              className={`w-full flex items-center gap-3 px-3 py-2 rounded-lg text-sm transition-colors ${
                activeSection === "configuration"
                  ? "bg-blue-50 text-blue-700 font-medium"
                  : "text-slate-600 hover:bg-slate-50"
              }`}
            >
              <Settings className="h-4 w-4" />
              Configuration
            </button>
            <button
              onClick={() => setActiveSection("roles")}
              className={`w-full flex items-center gap-3 px-3 py-2 rounded-lg text-sm transition-colors ${
                activeSection === "roles"
                  ? "bg-blue-50 text-blue-700 font-medium"
                  : "text-slate-600 hover:bg-slate-50"
              }`}
            >
              <Users className="h-4 w-4" />
              Roles
            </button>
            <button
              onClick={() => setActiveSection("permissions")}
              className={`w-full flex items-center gap-3 px-3 py-2 rounded-lg text-sm transition-colors ${
                activeSection === "permissions"
                  ? "bg-blue-50 text-blue-700 font-medium"
                  : "text-slate-600 hover:bg-slate-50"
              }`}
            >
              <Key className="h-4 w-4" />
              Permissions
            </button>
            <button
              onClick={() => setActiveSection("assignments")}
              className={`w-full flex items-center gap-3 px-3 py-2 rounded-lg text-sm transition-colors ${
                activeSection === "assignments"
                  ? "bg-blue-50 text-blue-700 font-medium"
                  : "text-slate-600 hover:bg-slate-50"
              }`}
            >
              <Users className="h-4 w-4" />
              User Assignments
            </button>
          </nav>
        </div>
      </div>

      {/* Main Content */}
      <div className="flex-1 flex flex-col">
        {/* Header */}
        <div className="bg-white border-b border-slate-200">
          <div className="px-6 py-4">
            <div className="flex items-center justify-between">
              <div>
                <h1 className="text-2xl font-bold text-slate-800">RBAC Management</h1>
                <p className="text-sm text-slate-600">
                  Roles, permissions and access control for {(tenant as any)?.name || "this tenant"}
                </p>
              </div>
              <Link href={`/tenants`}>
                <Button variant="outline">← Back to Tenants</Button>
              </Link>
            </div>
          </div>
        </div>

        <div className="flex-1 p-6">
          {activeSection === "configuration" && renderConfiguration()}
          {activeSection === "roles" && renderRoles()}
          {activeSection === "permissions" && renderPermissions()}
          {activeSection === "assignments" && renderAssignments()}
        </div>
      </div>
    </div>
  );
}<|MERGE_RESOLUTION|>--- conflicted
+++ resolved
@@ -45,11 +45,8 @@
   Copy,
   Settings,
   Building2,
-<<<<<<< HEAD
   CheckCircle
-=======
-  CheckCircle,
->>>>>>> c1f0c572
+
 } from "lucide-react";
 import { useParams, Link } from "wouter";
 import { useToast } from "@/hooks/use-toast";
@@ -68,10 +65,7 @@
 });
 
 const rbacConfigSchema = z.object({
-<<<<<<< HEAD
-=======
-  // Permit any template or business type coming from server config
->>>>>>> c1f0c572
+
   permissionTemplate: z.string(),
   businessType: z.string(),
 });
@@ -80,139 +74,7 @@
 type PermissionForm = z.infer<typeof permissionSchema>;
 type RBACConfigForm = z.infer<typeof rbacConfigSchema>;
 
-<<<<<<< HEAD
-=======
-// Permission templates by business type
-const PERMISSION_TEMPLATES = {
-  general: {
-    standard: [
-      { key: "user.create", description: "Create users", category: "User Management" },
-      { key: "user.read", description: "View users", category: "User Management" },
-      { key: "user.update", description: "Edit users", category: "User Management" },
-      { key: "user.delete", description: "Delete users", category: "User Management" },
-      { key: "role.create", description: "Create roles", category: "Role Management" },
-      { key: "role.read", description: "View roles", category: "Role Management" },
-      { key: "role.update", description: "Edit roles", category: "Role Management" },
-      { key: "role.delete", description: "Delete roles", category: "Role Management" },
-    ],
-    enterprise: [
-      { key: "user.create", description: "Create users", category: "User Management" },
-      { key: "user.read", description: "View users", category: "User Management" },
-      { key: "user.update", description: "Edit users", category: "User Management" },
-      { key: "user.delete", description: "Delete users", category: "User Management" },
-      { key: "role.create", description: "Create roles", category: "Role Management" },
-      { key: "role.read", description: "View roles", category: "Role Management" },
-      { key: "role.update", description: "Edit roles", category: "Role Management" },
-      { key: "role.delete", description: "Delete roles", category: "Role Management" },
-      { key: "audit.read", description: "View audit logs", category: "Audit & Compliance" },
-      {
-        key: "system.config",
-        description: "System configuration",
-        category: "System Administration",
-      },
-      {
-        key: "integration.manage",
-        description: "Manage integrations",
-        category: "System Administration",
-      },
-      { key: "report.generate", description: "Generate reports", category: "Reporting" },
-      { key: "security.manage", description: "Security settings", category: "Security" },
-    ],
-  },
-  healthcare: {
-    standard: [
-      {
-        key: "patient.create",
-        description: "Create patient records",
-        category: "Patient Management",
-      },
-      { key: "patient.read", description: "View patient records", category: "Patient Management" },
-      {
-        key: "patient.update",
-        description: "Update patient records",
-        category: "Patient Management",
-      },
-      { key: "appointment.create", description: "Schedule appointments", category: "Scheduling" },
-      { key: "appointment.read", description: "View appointments", category: "Scheduling" },
-      {
-        key: "medical.record.read",
-        description: "Access medical records",
-        category: "Medical Records",
-      },
-    ],
-  },
-  finance: {
-    standard: [
-      { key: "account.create", description: "Create accounts", category: "Account Management" },
-      { key: "account.read", description: "View accounts", category: "Account Management" },
-      {
-        key: "transaction.create",
-        description: "Create transactions",
-        category: "Transaction Management",
-      },
-      {
-        key: "transaction.read",
-        description: "View transactions",
-        category: "Transaction Management",
-      },
-      { key: "compliance.read", description: "Access compliance data", category: "Compliance" },
-    ],
-  },
-};
-
-// Default roles by business type
-const DEFAULT_ROLES = {
-  general: {
-    standard: [
-      { name: "Admin", description: "Full system access", permissions: ["*"] },
-      {
-        name: "Manager",
-        description: "Management-level access",
-        permissions: ["user.read", "role.read"],
-      },
-      { name: "User", description: "Basic user access", permissions: ["user.read"] },
-    ],
-  },
-  healthcare: {
-    standard: [
-      {
-        name: "Doctor",
-        description: "Full patient access",
-        permissions: ["patient.*", "medical.record.*", "appointment.*"],
-      },
-      {
-        name: "Nurse",
-        description: "Patient care access",
-        permissions: ["patient.read", "patient.update", "appointment.read"],
-      },
-      {
-        name: "Receptionist",
-        description: "Appointment management",
-        permissions: ["appointment.*", "patient.read"],
-      },
-    ],
-  },
-  finance: {
-    standard: [
-      {
-        name: "Financial Manager",
-        description: "Full financial access",
-        permissions: ["account.*", "transaction.*", "compliance.read"],
-      },
-      {
-        name: "Accountant",
-        description: "Transaction management",
-        permissions: ["account.read", "transaction.*"],
-      },
-      {
-        name: "Auditor",
-        description: "Read-only access",
-        permissions: ["account.read", "transaction.read", "compliance.read"],
-      },
-    ],
-  },
-};
->>>>>>> c1f0c572
+
 
 export default function RBACManagementPage() {
   const { tenantId } = useParams();
@@ -287,7 +149,6 @@
     },
   });
 
-<<<<<<< HEAD
   const permissionTemplatesQuery = useQuery({
     queryKey: ["/api/rbac-config/permission-templates"],
   });
@@ -298,8 +159,7 @@
     queryKey: ["/api/rbac-config/default-roles"],
   });
 
-=======
->>>>>>> c1f0c572
+
   const renderConfiguration = () => (
     <Card>
       <CardHeader>
@@ -315,7 +175,6 @@
         <div>
           <h3 className="text-lg font-semibold mb-4">Permission Template</h3>
           <div className="grid grid-cols-1 md:grid-cols-3 gap-4">
-<<<<<<< HEAD
             {permissionTemplatesQuery.data?.map((template: any) => (
               <Card key={template.id} className="relative cursor-pointer hover:shadow-md transition-shadow">
                 <CardContent className="p-4">
@@ -328,29 +187,7 @@
                 </CardContent>
               </Card>
             ))}
-=======
-            {permissionTemplates.length > 0 ? (
-              permissionTemplates.map(t => (
-                <Card
-                  key={t.id}
-                  className="cursor-pointer hover:shadow-md transition-shadow"
-                >
-                  <CardContent className="p-4">
-                    <div className="flex items-center gap-2 mb-2">
-                      <Shield className="h-5 w-5 text-blue-500" />
-                      <h4 className="font-semibold">{t.name}</h4>
-                    </div>
-                    <p className="text-sm text-slate-600 mb-2">{t.description}</p>
-                    <p className="text-xs text-blue-600 font-medium">
-                      {(t.permissions || []).length} permissions
-                    </p>
-                  </CardContent>
-                </Card>
-              ))
-            ) : (
-              <p className="text-sm text-slate-600">No permission templates defined.</p>
-            )}
->>>>>>> c1f0c572
+
           </div>
         </div>
 
@@ -359,7 +196,6 @@
         <div>
           <h3 className="text-lg font-semibold mb-4">Business Type</h3>
           <div className="grid grid-cols-1 md:grid-cols-2 lg:grid-cols-3 gap-4">
-<<<<<<< HEAD
             {businessTypesQuery.data?.map((bt: any) => (
               <Card key={bt.id} className="cursor-pointer hover:shadow-md transition-shadow">
                 <CardContent className="p-4">
@@ -371,26 +207,7 @@
                 </CardContent>
               </Card>
             ))}
-=======
-            {businessTypes.length > 0 ? (
-              businessTypes.map(bt => (
-                <Card
-                  key={bt.id}
-                  className="cursor-pointer hover:shadow-md transition-shadow"
-                >
-                  <CardContent className="p-4">
-                    <div className="flex items-center gap-3 mb-2">
-                      <Building2 className="h-5 w-5 text-blue-500" />
-                      <h4 className="font-semibold">{bt.name}</h4>
-                    </div>
-                    <p className="text-sm text-slate-600">{bt.description}</p>
-                  </CardContent>
-                </Card>
-              ))
-            ) : (
-              <p className="text-sm text-slate-600">No business types defined.</p>
-            )}
->>>>>>> c1f0c572
+
           </div>
         </div>
 
@@ -536,7 +353,6 @@
       </div>
 
       <div className="space-y-4">
-<<<<<<< HEAD
         {permissionTemplatesQuery.data?.[0]?.permissions.map((permission: string, index: number) => (
           <Card key={index}>
             <CardContent className="flex items-center justify-between p-4">
@@ -552,48 +368,7 @@
                 >
                   <Trash2 className="h-4 w-4" />
                 </Button>
-=======
-        {Object.entries({
-          "User Management": PERMISSION_TEMPLATES.general.standard.filter(
-            p => p.category === "User Management"
-          ),
-          "Role Management": PERMISSION_TEMPLATES.general.standard.filter(
-            p => p.category === "Role Management"
-          ),
-        }).map(([category, perms]) => (
-          <Card key={category}>
-            <CardHeader className="pb-4">
-              <CardTitle className="text-lg flex items-center gap-2">
-                <Key className="h-5 w-5" />
-                {category}
-              </CardTitle>
-            </CardHeader>
-            <CardContent>
-              <div className="grid gap-3">
-                {perms.map((permission, index) => (
-                  <div
-                    key={index}
-                    className="flex items-center justify-between p-3 border rounded-lg"
-                  >
-                    <div>
-                      <div className="font-medium text-sm">{permission.key}</div>
-                      <div className="text-xs text-slate-600">{permission.description}</div>
-                    </div>
-                    <div className="flex items-center gap-2">
-                      <Button variant="outline" size="sm">
-                        <Edit className="h-4 w-4" />
-                      </Button>
-                      <Button
-                        variant="outline"
-                        size="sm"
-                        className="text-red-600 hover:text-red-700"
-                      >
-                        <Trash2 className="h-4 w-4" />
-                      </Button>
-                    </div>
-                  </div>
-                ))}
->>>>>>> c1f0c572
+
               </div>
             </CardContent>
           </Card>
