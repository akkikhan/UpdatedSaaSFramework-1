import React, { useState } from "react";
import { useForm } from "react-hook-form";
import { zodResolver } from "@hookform/resolvers/zod";
import { z } from "zod";
import { useLocation } from "wouter";
import { motion, AnimatePresence } from "framer-motion";
import {
  Form,
  FormControl,
  FormDescription,
  FormField,
  FormItem,
  FormLabel,
  FormMessage,
} from "@/components/ui/form";
import { Input } from "@/components/ui/input";
import { Button } from "@/components/ui/button";
import { Checkbox } from "@/components/ui/checkbox";
import { Label } from "@/components/ui/label";
import {
  Select,
  SelectContent,
  SelectItem,
  SelectTrigger,
  SelectValue,
} from "@/components/ui/select";
import { Progress } from "@/components/ui/progress";
import {
  Card,
  CardContent,
  CardHeader,
  CardTitle,
  CardDescription,
} from "@/components/ui/card";
import { Badge } from "@/components/ui/badge";
import { Alert, AlertDescription } from "@/components/ui/alert";
import { Textarea } from "@/components/ui/textarea";
import {
  ArrowLeft,
  ArrowRight,
  Building2,
  Settings,
  CheckCircle,
  Users,
  Shield,
  Bell,
  Bot,
  Activity,
  Lock,
  Globe,
  FileText,
  X,
} from "lucide-react";
import { MODULES_INFO } from "../../../shared/types";
import {
  MODULES as MODULE_CONFIG_DEFINITIONS,
  AUTH_PROVIDERS,
} from "../../../shared/modules-config";
import { useCreateTenant } from "@/hooks/use-tenants";
import { useToast } from "@/hooks/use-toast";
import { transformTenantFormData } from "@/utils/tenant-form-transform";

// Wizard form schema
const AUTH_PROVIDER = z.enum(["local", "azure-ad", "auth0", "saml"]);
const LOG_LEVEL = z.enum(["error", "warn", "info", "debug", "trace"]);
const NOTIFICATION_CHANNEL = z.enum(["email", "sms", "webhook"]);

const WIZARD_FORM_SCHEMA = z
  .object({
    name: z.string().min(1, "Organization name is required"),
    orgId: z
      .string()
      .min(1, "Organization ID is required")
      .regex(/^[a-z0-9-]+$/, "Only lowercase letters, numbers, and hyphens allowed"),
    adminEmail: z.string().email("Valid email address required"),
    adminName: z.string().min(1, "Admin name is required"),
    sendEmail: z.boolean().optional(),
    companyWebsite: z.string().optional(),
    enabledModules: z.array(z.string()).optional(),
    moduleConfigs: z.object({
      authentication: z.object({
        providers: z.array(AUTH_PROVIDER).default([]),
        azureAd: z
          .object({
            tenantId: z.string().min(1, "Tenant ID is required"),
            clientId: z.string().min(1, "Client ID is required"),
            clientSecret: z.string().min(1, "Client secret is required"),
          })
          .partial(),
        auth0: z
          .object({
            domain: z.string().min(1, "Domain is required"),
            clientId: z.string().min(1, "Client ID is required"),
            clientSecret: z.string().min(1, "Client secret is required"),
            audience: z.string().optional(),
          })
          .partial(),
        saml: z
          .object({
            entryPoint: z.string().min(1, "Entry Point URL is required"),
            issuer: z.string().min(1, "Issuer is required"),
            cert: z.string().min(1, "Certificate is required"),
            callbackUrl: z.string().min(1, "Callback URL is required"),
          })
          .partial(),
      }),
      rbac: z.object({
        permissionTemplate: z.string().min(1, "Permission template is required"),
        businessType: z.string().min(1, "Business type is required"),
        defaultRoles: z.array(z.string()).min(1, "Select at least one default role"),
        customPermissions: z.string().optional(),
      }),
      logging: z.object({
        levels: z.array(LOG_LEVEL).min(1, "Select at least one log level"),
        notificationChannels: z.array(NOTIFICATION_CHANNEL).optional(),
      }),
    }),
    metadata: z
      .object({
        adminName: z.string().optional(),
        companyWebsite: z.string().optional(),
      })
      .optional(),
  })
  .superRefine((data, ctx) => {
    // Authentication provider config validation
    if (data.enabledModules?.includes("auth")) {
      const auth = data.moduleConfigs?.authentication;
      if (!auth.providers || auth.providers.length === 0) {
        ctx.addIssue({
          code: "custom",
          message: "Select at least one authentication provider",
          path: ["moduleConfigs", "authentication", "providers"],
        });
      }
      if (auth.providers?.includes("azure-ad")) {
        if (!auth.azureAd?.tenantId) {
          ctx.addIssue({
            code: "custom",
            message: "Tenant ID is required",
            path: ["moduleConfigs", "authentication", "azureAd", "tenantId"],
          });
        }
        if (!auth.azureAd?.clientId) {
          ctx.addIssue({
            code: "custom",
            message: "Client ID is required",
            path: ["moduleConfigs", "authentication", "azureAd", "clientId"],
          });
        }
        if (!auth.azureAd?.clientSecret) {
          ctx.addIssue({
            code: "custom",
            message: "Client secret is required",
            path: ["moduleConfigs", "authentication", "azureAd", "clientSecret"],
          });
        }
      }
      if (auth.providers?.includes("auth0")) {
        if (!auth.auth0?.domain) {
          ctx.addIssue({
            code: "custom",
            message: "Domain is required",
            path: ["moduleConfigs", "authentication", "auth0", "domain"],
          });
        }
        if (!auth.auth0?.clientId) {
          ctx.addIssue({
            code: "custom",
            message: "Client ID is required",
            path: ["moduleConfigs", "authentication", "auth0", "clientId"],
          });
        }
        if (!auth.auth0?.clientSecret) {
          ctx.addIssue({
            code: "custom",
            message: "Client secret is required",
            path: ["moduleConfigs", "authentication", "auth0", "clientSecret"],
          });
        }
      }
      if (auth.providers?.includes("saml")) {
        if (!auth.saml?.entryPoint) {
          ctx.addIssue({
            code: "custom",
            message: "Entry Point URL is required",
            path: ["moduleConfigs", "authentication", "saml", "entryPoint"],
          });
        }
        if (!auth.saml?.issuer) {
          ctx.addIssue({
            code: "custom",
            message: "Issuer is required",
            path: ["moduleConfigs", "authentication", "saml", "issuer"],
          });
        }
        if (!auth.saml?.cert) {
          ctx.addIssue({
            code: "custom",
            message: "Certificate is required",
            path: ["moduleConfigs", "authentication", "saml", "cert"],
          });
        }
        if (!auth.saml?.callbackUrl) {
          ctx.addIssue({
            code: "custom",
            message: "Callback URL is required",
            path: ["moduleConfigs", "authentication", "saml", "callbackUrl"],
          });
        }
      }
    }

    // RBAC config validation
    if (data.enabledModules?.includes("rbac")) {
      const rbac = data.moduleConfigs?.rbac;
      if (!rbac.permissionTemplate) {
        ctx.addIssue({
          code: "custom",
          message: "Permission template is required",
          path: ["moduleConfigs", "rbac", "permissionTemplate"],
        });
      }
      if (!rbac.businessType) {
        ctx.addIssue({
          code: "custom",
          message: "Business type is required",
          path: ["moduleConfigs", "rbac", "businessType"],
        });
      }
      if (!rbac.defaultRoles || rbac.defaultRoles.length === 0) {
        ctx.addIssue({
          code: "custom",
          message: "Select at least one default role",
          path: ["moduleConfigs", "rbac", "defaultRoles"],
        });
      }
    }

    // Logging config validation
    if (data.enabledModules?.includes("logging")) {
      const logging = data.moduleConfigs?.logging;
      if (!logging.levels || logging.levels.length === 0) {
        ctx.addIssue({
          code: "custom",
          message: "Select at least one log level",
          path: ["moduleConfigs", "logging", "levels"],
        });
      }
    }
  });

type FormData = z.infer<typeof WIZARD_FORM_SCHEMA>;

const STEPS = [
  {
    id: "basic",
    title: "Basic Information",
    description: "Enter organization details and admin contact",
    icon: Building2,
  },
  {
    id: "modules",
    title: "Select Modules",
    description: "Choose the modules you want to enable",
    icon: Shield,
  },
  {
    id: "configuration",
    title: "Configure Modules",
    description: "Configure the selected modules",
    icon: Settings,
  },
  {
    id: "review",
    title: "Review & Create",
    description: "Review your configuration and create the tenant",
    icon: CheckCircle,
  },
];

const MODULES = Object.values(MODULES_INFO);

const MODULE_CONFIG_DEFS = MODULE_CONFIG_DEFINITIONS.map(m => ({
  ...m,
  id: m.id === "authentication" ? "auth" : m.id,
}));

const ICONS: Record<string, React.ComponentType<any>> = {
  Lock,
  Shield,
  Bell,
  Bot,
  Users,
  Activity,
  Building2,
  Settings,
  CheckCircle,
};

export default function OnboardingWizard() {
  const [currentStep, setCurrentStep] = useState(0);
  const [, setLocation] = useLocation();
  const { toast } = useToast();
  const createTenant = useCreateTenant();

  const form = useForm<FormData>({
    resolver: zodResolver(WIZARD_FORM_SCHEMA),
    defaultValues: {
      name: "",
      orgId: "",
      adminEmail: "",
      adminName: "",
      sendEmail: true,
      companyWebsite: "",
      enabledModules: [],
      moduleConfigs: {
        authentication: { providers: [] },
        rbac: {
          permissionTemplate: "",
          businessType: "",
          defaultRoles: [],
          customPermissions: "",
        },
        logging: { levels: [], notificationChannels: [] },
      },
      metadata: {
        adminName: "",
        companyWebsite: "",
      },
    },
  });

  const watchedModules = form.watch("enabledModules") || [];
  const watchedAuthProvider = form.watch(
    "moduleConfigs.auth.selectedProvider"
  );

  const handleNext = async () => {
    let fieldsToValidate: (keyof FormData)[] = [];

    if (currentStep === 0) {
      fieldsToValidate = ["name", "orgId", "adminEmail", "adminName"];
    }

    let isValid;
    if (fieldsToValidate.length > 0) {
      isValid = await form.trigger(fieldsToValidate as any);
    } else {
      isValid = await form.trigger();
    }

    if (isValid) {
      if (currentStep < STEPS.length - 1) {
        setCurrentStep(currentStep + 1);
      }
    }
  };

  const handleBack = () => {
    if (currentStep > 0) {
      setCurrentStep(currentStep - 1);
    }
  };

  const onSubmit = async (data: FormData) => {
    try {
      const transformedData = transformTenantFormData(data);
      const result = await createTenant.mutateAsync(transformedData as any);

      toast({
        title: "Tenant created successfully!",
        description: result?.emailSent
          ? `Onboarding email has been sent to ${data.adminEmail}`
          : "Tenant created but failed to send onboarding email",
        variant: result?.emailSent ? undefined : "destructive",
      });

      setLocation("/tenants");
    } catch (error) {
      toast({
        title: "Failed to create tenant",
        description: "Please try again or contact support",
        variant: "destructive",
      });
    }
  };

  const progress = ((currentStep + 1) / STEPS.length) * 100;

  return (
    <div className="min-h-screen bg-white">
      <div className="flex">
        {/* Sidebar Navigation */}
        <div className="w-80 bg-gray-50 border-r border-gray-200">
          <div className="p-6 border-b border-gray-200">
            <h1 className="text-xl font-semibold text-gray-900">Tenant Setup</h1>
            <p className="text-sm text-gray-600 mt-1">Configure your new organization</p>
          </div>

          <div className="p-6">
            {/* Progress Indicator */}
            <div className="mb-6">
              <div className="flex items-center justify-between mb-3">
                <span className="text-sm font-medium text-gray-700">Progress</span>
                <span className="text-sm text-gray-500">
                  {currentStep + 1} of {STEPS.length}
                </span>
              </div>
              <Progress value={progress} className="h-2" />
            </div>

            {/* Step Navigation */}
            <nav className="space-y-2">
              {STEPS.map((step, index) => {
                const Icon = step.icon;
                const isActive = index === currentStep;
                const isCompleted = index < currentStep;
                const isAccessible = index <= currentStep;

                return (
                  <div
                    key={step.id}
                    className={`flex items-center p-3 rounded-md transition-all cursor-pointer ${
                      isActive
                        ? "bg-blue-50 border border-blue-200 text-blue-700"
                        : isCompleted
                          ? "bg-green-50 border border-green-200 text-green-700 hover:bg-green-100"
                          : isAccessible
                            ? "border border-gray-200 text-gray-700 hover:bg-gray-50"
                            : "border border-gray-100 text-gray-400"
                    }`}
                    onClick={() => isAccessible && setCurrentStep(index)}
                  >
                    <div
                      className={`w-8 h-8 rounded-full flex items-center justify-center mr-3 ${
                        isCompleted
                          ? "bg-green-600 text-white"
                          : isActive
                            ? "bg-blue-600 text-white"
                            : "bg-gray-100 text-gray-400"
                      }`}
                    >
                      {isCompleted ? (
                        <CheckCircle className="w-4 h-4" />
                      ) : (
                        <Icon className="w-4 h-4" />
                      )}
                    </div>
                    <div className="flex-1">
                      <div className="font-medium text-sm">{step.title}</div>
                      <div className="text-xs opacity-75">{step.description}</div>
                    </div>
                  </div>
                );
              })}
            </nav>
          </div>
        </div>

        {/* Main Content Area */}
        <div className="flex-1 overflow-hidden">
          <div className="p-8">
            {/* Dynamic Header */}
            <div className="mb-8">
              <h2 className="text-2xl font-semibold text-gray-900 flex items-center gap-3">
                {React.createElement(STEPS[currentStep].icon, {
                  className: "w-6 h-6 text-blue-600",
                })}
                {STEPS[currentStep].title}
              </h2>
              <p className="text-gray-600 mt-2">{STEPS[currentStep].description}</p>
            </div>

            {/* Form Content */}
            <Form {...form}>
              <form onSubmit={form.handleSubmit(onSubmit)} className="space-y-8">
                <AnimatePresence mode="wait">
                  <motion.div
                    key={currentStep}
                    initial={{ opacity: 0, x: 20 }}
                    animate={{ opacity: 1, x: 0 }}
                    exit={{ opacity: 0, x: -20 }}
                    transition={{ duration: 0.3 }}
                  >
                    <Card className="border border-gray-200 shadow-sm bg-white">
                      <CardContent className="p-8 space-y-6">
                        {/* Step 1: Basic Information */}
                        {currentStep === 0 && (
                          <div className="space-y-8">
                            <div className="grid grid-cols-1 lg:grid-cols-2 gap-8">
                              <FormField
                                control={form.control}
                                name="name"
                                render={({ field }) => (
                                  <FormItem>
                                    <FormLabel>Organization Name *</FormLabel>
                                    <FormControl>
                                      <Input
                                        {...field}
                                        placeholder="Acme Corporation"
                                        className="w-full"
                                      />
                                    </FormControl>
                                    <FormDescription>
                                      The display name for this tenant
                                    </FormDescription>
                                    <FormMessage />
                                  </FormItem>
                                )}
                              />

                              <FormField
                                control={form.control}
                                name="orgId"
                                render={({ field }) => (
                                  <FormItem>
                                    <FormLabel>Organization ID *</FormLabel>
                                    <FormControl>
                                      <Input
                                        {...field}
                                        placeholder="acme-corp"
                                        className="w-full"
                                      />
                                    </FormControl>
                                    <FormDescription>
                                      Unique identifier (lowercase, hyphens only)
                                    </FormDescription>
                                    <FormMessage />
                                  </FormItem>
                                )}
                              />
                            </div>

                            <div className="grid grid-cols-1 lg:grid-cols-2 gap-8">
                              <FormField
                                control={form.control}
                                name="adminName"
                                render={({ field }) => (
                                  <FormItem>
                                    <FormLabel>Admin Name *</FormLabel>
                                    <FormControl>
                                      <Input {...field} placeholder="John Doe" className="w-full" />
                                    </FormControl>
                                    <FormDescription>
                                      Primary administrator's full name
                                    </FormDescription>
                                    <FormMessage />
                                  </FormItem>
                                )}
                              />

                              <FormField
                                control={form.control}
                                name="adminEmail"
                                render={({ field }) => (
                                  <FormItem>
                                    <FormLabel>Admin Email *</FormLabel>
                                    <FormControl>
                                      <Input
                                        {...field}
                                        type="email"
                                        placeholder="admin@acme.com"
                                        className="w-full"
                                      />
                                    </FormControl>
                                    <FormDescription>
                                      Email for onboarding instructions
                                    </FormDescription>
                                    <FormMessage />
                                  </FormItem>
                                )}
                              />
                            </div>

                            <FormField
                              control={form.control}
                              name="companyWebsite"
                              render={({ field }) => (
                                <FormItem>
                                  <FormLabel>Company Website (Optional)</FormLabel>
                                  <FormControl>
                                    <Input
                                      {...field}
                                      type="url"
                                      placeholder="https://acme.com"
                                      className="w-full"
                                    />
                                  </FormControl>
                                  <FormDescription>Your organization's website URL</FormDescription>
                                  <FormMessage />
                                </FormItem>
                              )}
                            />

                            <FormField
                              control={form.control}
                              name="sendEmail"
                              render={({ field }) => (
                                <FormItem className="flex flex-row items-start space-x-3 space-y-0 rounded-md border border-gray-200 p-4 bg-gray-50">
                                  <FormControl>
                                    <Checkbox
                                      checked={field.value}
                                      onCheckedChange={field.onChange}
                                    />
                                  </FormControl>
                                  <div className="space-y-1 leading-none">
                                    <FormLabel>Send onboarding email</FormLabel>
                                    <FormDescription>
                                      Send setup instructions and API keys to the admin email
                                    </FormDescription>
                                  </div>
                                </FormItem>
                              )}
                            />
                          </div>
                        )}

                        {/* Step 2: Module Selection */}
                        {currentStep === 1 && (
                          <div className="space-y-4">
                            <FormField
                              control={form.control}
                              name="enabledModules"
                              render={({ field }) => (
                                <FormItem>
                                  <div className="grid grid-cols-1 lg:grid-cols-2 xl:grid-cols-3 gap-6">
                                    {MODULES.map(module => {
                                      const Icon =
                                        typeof module.icon === "string"
                                          ? ICONS[module.icon] || Settings
                                          : (module.icon as any);
                                      const isSelected = field.value?.includes(module.id) || false;

                                      const handleToggle = () => {
                                        const currentValue = field.value || [];
                                        const newValue = isSelected
                                          ? currentValue.filter(v => v !== module.id)
                                          : [...currentValue, module.id];
                                        field.onChange(newValue);
                                      };

                                      return (
                                        <div
                                          key={module.id}
                                          className={`relative rounded-xl border-2 p-6 transition-all cursor-pointer hover:shadow-lg hover:scale-105 min-h-[180px] ${
                                            isSelected
                                              ? "border-blue-500 bg-blue-50 shadow-md"
                                              : "border-slate-200 hover:border-slate-300 bg-white"
                                          }`}
                                          onClick={handleToggle}
                                        >
                                          <div className="flex flex-col h-full">
                                            <div className="flex items-start justify-between mb-4">
                                              <div
                                                className={`w-14 h-14 rounded-xl ${module.color} flex items-center justify-center text-white shadow-lg`}
                                              >
                                                <Icon className="w-7 h-7" />
                                              </div>
                                              <div
                                                className={`w-5 h-5 border-2 rounded-full ${
                                                  isSelected
                                                    ? "bg-blue-500 border-blue-500"
                                                    : "border-gray-300"
                                                } flex items-center justify-center transition-all`}
                                              >
                                                {isSelected && (
                                                  <CheckCircle className="w-3 h-3 text-white" />
                                                )}
                                              </div>
                                            </div>
                                            <div className="flex-1">
                                              <h4 className="font-bold text-slate-900 text-lg mb-2">
                                                {module.name}
                                              </h4>
                                              <p className="text-sm text-slate-600 leading-relaxed">
                                                {module.description}
                                              </p>
                                            </div>
                                          </div>
                                        </div>
                                      );
                                    })}
                                  </div>
                                  <FormMessage />
                                </FormItem>
                              )}
                            />
                          </div>
                        )}

                        {/* Step 3: Module Configuration */}
                        {currentStep === 2 && (
                          <div className="space-y-6">
                            {watchedModules.length === 0 ? (
                              <div className="text-center py-8 text-slate-500">
                                <Settings className="w-12 h-12 mx-auto mb-4 text-slate-300" />
                                <p>No modules selected. Go back to select modules to configure.</p>
                              </div>
                            ) : (
<<<<<<< HEAD
                              watchedModules.map(moduleId => {
                                const def = MODULE_CONFIG_DEFS.find(
                                  m => m.id === moduleId
                                );
                                if (!def?.configFields?.length) return null;
                                return (
                                  <div
                                    key={moduleId}
                                    className="space-y-4 border rounded-lg p-6"
                                  >
                                    <h4 className="text-lg font-medium">
                                      {def.name} Configuration
                                    </h4>
                                    <div className="grid gap-4 md:grid-cols-2">
                                      {def.configFields.map(field => {
                                        const fieldName = `moduleConfigs.${moduleId}.${field.key}` as const;
                                        return (
                                          <FormField
                                            key={field.key}
                                            control={form.control}
                                            name={fieldName as any}
                                            rules={{
                                              required: field.required
                                                ? `${field.label} is required`
                                                : false,
                                            }}
                                            render={({ field: rf }) => (
                                              <FormItem>
                                                <FormLabel>
                                                  {field.label}
                                                  {field.required && " *"}
                                                </FormLabel>
                                                <FormControl>
                                                  {field.type === "select" ? (
                                                    <Select
                                                      onValueChange={rf.onChange}
                                                      defaultValue={rf.value}
                                                    >
                                                      <SelectTrigger>
                                                        <SelectValue placeholder={`Select ${field.label}`} />
                                                      </SelectTrigger>
                                                      <SelectContent>
                                                        {field.options?.map(opt => (
                                                          <SelectItem key={opt} value={opt}>
                                                            {opt}
                                                          </SelectItem>
                                                        ))}
                                                      </SelectContent>
                                                    </Select>
                                                  ) : (
                                                    <Input
                                                      type={
                                                        field.type === "password"
                                                          ? "password"
                                                          : "text"
                                                      }
                                                      placeholder={field.placeholder}
                                                      {...rf}
                                                    />
                                                  )}
                                                </FormControl>
                                                {field.description && (
                                                  <FormDescription>
                                                    {field.description}
                                                  </FormDescription>
                                                )}
                                                <FormMessage />
                                              </FormItem>
                                            )}
                                          />
                                        );
                                      })}
                                    </div>

                                    {moduleId === "auth" && watchedAuthProvider && (
                                      <div className="grid gap-4 md:grid-cols-2 mt-4">
                                        {AUTH_PROVIDERS.find(
                                          p => p.id === watchedAuthProvider
                                        )?.configFields?.map(pf => {
                                          const providerField = `moduleConfigs.auth.providerSettings.${watchedAuthProvider}.${pf.key}` as const;
                                          return (
                                            <FormField
                                              key={pf.key}
                                              control={form.control}
                                              name={providerField as any}
                                              rules={{
                                                required: pf.required
                                                  ? `${pf.label} is required`
                                                  : false,
                                              }}
                                              render={({ field: rf }) => (
                                                <FormItem>
                                                  <FormLabel>
                                                    {pf.label}
                                                    {pf.required && " *"}
                                                  </FormLabel>
                                                  <FormControl>
                                                    {pf.type === "select" ? (
                                                      <Select
                                                        onValueChange={rf.onChange}
                                                        defaultValue={rf.value}
                                                      >
                                                        <SelectTrigger>
                                                          <SelectValue placeholder={`Select ${pf.label}`} />
                                                        </SelectTrigger>
                                                        <SelectContent>
                                                          {pf.options?.map(opt => (
                                                            <SelectItem
                                                              key={opt}
                                                              value={opt}
                                                            >
                                                              {opt}
                                                            </SelectItem>
                                                          ))}
                                                        </SelectContent>
                                                      </Select>
                                                    ) : (
                                                      <Input
                                                        type={
                                                          pf.type === "password"
                                                            ? "password"
                                                            : "text"
                                                        }
                                                        placeholder={pf.placeholder}
                                                        {...rf}
                                                      />
                                                    )}
                                                  </FormControl>
                                                  {pf.description && (
                                                    <FormDescription>
                                                      {pf.description}
                                                    </FormDescription>
                                                  )}
                                                  <FormMessage />
                                                </FormItem>
                                              )}
                                            />
                                          );
                                        })}
                                      </div>
                                    )}
                                  </div>
                                );
                              })
=======
                              <>
                                {watchedModules.includes("auth") && (
                                  <AuthModuleConfig form={form} />
                                )}
                                {watchedModules.includes("rbac") && (
                                  <RBACModuleConfig form={form} />
                                )}
                                {watchedModules.includes("logging") && (
                                  <LoggingModuleConfig form={form} />
                                )}
                              </>
>>>>>>> 9510a731
                            )}
                          </div>
                        )}

                        {/* Step 4: Review */}
                        {currentStep === 3 && (
                          <div className="space-y-6">
                            <div className="space-y-3">
                              <div>
                                <span className="text-sm text-slate-600">Organization:</span>
                                <p className="font-medium">{form.getValues("name")}</p>
                              </div>

                              <div>
                                <span className="text-sm text-slate-600">Organization ID:</span>
                                <p className="font-mono text-sm">{form.getValues("orgId")}</p>
                              </div>

                              <div>
                                <span className="text-sm text-slate-600">Admin:</span>
                                <p className="font-medium">
                                  {form.getValues("adminName")} ({form.getValues("adminEmail")})
                                </p>
                              </div>

                              <div>
                                <span className="text-sm text-slate-600">Selected Modules:</span>
                                <div className="flex flex-wrap gap-2 mt-2">
                                  {watchedModules.map(moduleId => {
                                    const module = MODULES.find(m => m.id === moduleId);
                                    return (
                                      <Badge key={moduleId} variant="secondary">
                                        {module?.name}
                                      </Badge>
                                    );
                                  })}
                                </div>
                              </div>
                            </div>

                            <div className="bg-blue-50 border border-blue-200 rounded-lg p-4">
                              <p className="text-sm text-blue-800">
                                <strong>What happens next:</strong> After clicking "Onboard Tenant",
                                an email will be sent to {form.getValues("adminEmail")} with:
                              </p>
                              <ul className="list-disc list-inside text-sm text-blue-700 mt-2 space-y-1">
                                <li>Integration guides for selected modules</li>
                                <li>API keys and credentials</li>
                                <li>Tenant portal access link</li>
                                <li>Tenant ID and configuration details</li>
                              </ul>
                            </div>
                          </div>
                        )}
                      </CardContent>
                    </Card>
                  </motion.div>
                </AnimatePresence>

                {/* Navigation Buttons */}
                <div className="flex justify-between pt-6 border-t border-gray-200 bg-white p-6 rounded-lg">
                  <Button
                    type="button"
                    variant="outline"
                    onClick={handleBack}
                    disabled={currentStep === 0}
                    className="flex items-center gap-2 px-6"
                  >
                    <ArrowLeft className="w-4 h-4" />
                    Back
                  </Button>

                  {currentStep < STEPS.length - 1 ? (
                    <Button
                      type="button"
                      onClick={handleNext}
                      className="flex items-center gap-2 px-6"
                    >
                      Next
                      <ArrowRight className="w-4 h-4" />
                    </Button>
                  ) : (
                    <div className="flex items-center gap-3">
                      <Button
                        type="submit"
                        disabled={createTenant.isPending}
                        className="flex items-center gap-2 px-6 bg-green-600 hover:bg-green-700"
                      >
                        {createTenant.isPending ? (
                          "Creating..."
                        ) : (
                          <>
                            <CheckCircle className="w-4 h-4" />
                            Onboard Tenant
                          </>
                        )}
                      </Button>
                    </div>
                  )}
                </div>
              </form>
            </Form>
          </div>
        </div>
      </div>
    </div>
  );
}

// ----------------------------
// Module configuration forms
// ----------------------------

const AuthModuleConfig: React.FC<{ form: any }> = ({ form }) => {
  const selectedProviders =
    form.watch("moduleConfigs.authentication.providers") || [];

  return (
    <Card>
      <CardHeader>
        <CardTitle className="flex items-center gap-2">
          <Lock className="w-5 h-5" />
          Authentication Configuration
        </CardTitle>
        <CardDescription>
          Configure authentication providers and settings
        </CardDescription>
      </CardHeader>
      <CardContent className="space-y-6">
        <FormField
          control={form.control}
          name="moduleConfigs.authentication.providers"
          render={({ field }) => (
            <FormItem>
              <FormLabel>Authentication Providers</FormLabel>
              <div className="grid grid-cols-2 gap-4">
                {[
                  { id: "local", name: "Username/Password", desc: "Traditional email/password" },
                  { id: "azure-ad", name: "Azure AD", desc: "Microsoft Azure Active Directory" },
                  { id: "auth0", name: "Auth0", desc: "Auth0 identity platform" },
                  { id: "saml", name: "SAML", desc: "SAML 2.0 Single Sign-On" },
                ].map(provider => {
                  const isSelected = field.value?.includes(provider.id) || false;
                  return (
                    <div
                      key={provider.id}
                      className={`border rounded-lg p-3 cursor-pointer ${
                        isSelected ? "border-blue-500 bg-blue-50" : "border-gray-200"
                      }`}
                      onClick={() => {
                        const current = field.value || [];
                        const updated = isSelected
                          ? current.filter((p: string) => p !== provider.id)
                          : [...current, provider.id];
                        field.onChange(updated);
                      }}
                    >
                      <div className="flex items-center gap-2">
                        <Checkbox checked={isSelected} readOnly />
                        <div>
                          <div className="font-medium text-sm">{provider.name}</div>
                          <div className="text-xs text-gray-600">{provider.desc}</div>
                        </div>
                      </div>
                    </div>
                  );
                })}
              </div>
              <FormMessage />
            </FormItem>
          )}
        />

        {selectedProviders.includes("azure-ad") && <AzureADConfig form={form} />}
        {selectedProviders.includes("auth0") && <Auth0Config form={form} />}
        {selectedProviders.includes("saml") && <SAMLConfig form={form} />}
        {selectedProviders.includes("local") && <LocalAuthConfig />}
      </CardContent>
    </Card>
  );
};

const AzureADConfig: React.FC<{ form: any }> = ({ form }) => (
  <div className="border rounded-lg p-4 bg-blue-50">
    <h4 className="font-medium mb-4 flex items-center gap-2">
      <Globe className="w-4 h-4" /> Azure AD Configuration
    </h4>
    <div className="grid grid-cols-1 md:grid-cols-2 gap-4">
      <FormField
        control={form.control}
        name="moduleConfigs.authentication.azureAd.tenantId"
        render={({ field }) => (
          <FormItem>
            <FormLabel>Tenant ID *</FormLabel>
            <FormControl>
              <Input placeholder="00000000-0000-0000-0000-000000000000" {...field} />
            </FormControl>
            <FormMessage />
          </FormItem>
        )}
      />
      <FormField
        control={form.control}
        name="moduleConfigs.authentication.azureAd.clientId"
        render={({ field }) => (
          <FormItem>
            <FormLabel>Client ID *</FormLabel>
            <FormControl>
              <Input placeholder="Application (client) ID" {...field} />
            </FormControl>
            <FormMessage />
          </FormItem>
        )}
      />
      <FormField
        control={form.control}
        name="moduleConfigs.authentication.azureAd.clientSecret"
        render={({ field }) => (
          <FormItem>
            <FormLabel>Client Secret *</FormLabel>
            <FormControl>
              <Input type="password" placeholder="Client secret value" {...field} />
            </FormControl>
            <FormMessage />
          </FormItem>
        )}
      />
    </div>
  </div>
);

const Auth0Config: React.FC<{ form: any }> = ({ form }) => (
  <div className="border rounded-lg p-4 bg-orange-50">
    <h4 className="font-medium mb-4">Auth0 Configuration</h4>
    <div className="grid grid-cols-1 md:grid-cols-2 gap-4">
      <FormField
        control={form.control}
        name="moduleConfigs.authentication.auth0.domain"
        render={({ field }) => (
          <FormItem>
            <FormLabel>Domain *</FormLabel>
            <FormControl>
              <Input placeholder="your-domain.auth0.com" {...field} />
            </FormControl>
            <FormMessage />
          </FormItem>
        )}
      />
      <FormField
        control={form.control}
        name="moduleConfigs.authentication.auth0.clientId"
        render={({ field }) => (
          <FormItem>
            <FormLabel>Client ID *</FormLabel>
            <FormControl>
              <Input placeholder="Client ID" {...field} />
            </FormControl>
            <FormMessage />
          </FormItem>
        )}
      />
      <FormField
        control={form.control}
        name="moduleConfigs.authentication.auth0.clientSecret"
        render={({ field }) => (
          <FormItem>
            <FormLabel>Client Secret *</FormLabel>
            <FormControl>
              <Input type="password" placeholder="Client Secret" {...field} />
            </FormControl>
            <FormMessage />
          </FormItem>
        )}
      />
      <FormField
        control={form.control}
        name="moduleConfigs.authentication.auth0.audience"
        render={({ field }) => (
          <FormItem>
            <FormLabel>Audience</FormLabel>
            <FormControl>
              <Input placeholder="https://api.example.com" {...field} />
            </FormControl>
            <FormMessage />
          </FormItem>
        )}
      />
    </div>
  </div>
);

const SAMLConfig: React.FC<{ form: any }> = ({ form }) => (
  <div className="border rounded-lg p-4 bg-green-50">
    <h4 className="font-medium mb-4">SAML Configuration</h4>
    <div className="grid grid-cols-1 md:grid-cols-2 gap-4">
      <FormField
        control={form.control}
        name="moduleConfigs.authentication.saml.entryPoint"
        render={({ field }) => (
          <FormItem>
            <FormLabel>Entry Point URL *</FormLabel>
            <FormControl>
              <Input placeholder="https://idp.example.com/saml/sso" {...field} />
            </FormControl>
            <FormMessage />
          </FormItem>
        )}
      />
      <FormField
        control={form.control}
        name="moduleConfigs.authentication.saml.issuer"
        render={({ field }) => (
          <FormItem>
            <FormLabel>Issuer *</FormLabel>
            <FormControl>
              <Input placeholder="urn:your-app" {...field} />
            </FormControl>
            <FormMessage />
          </FormItem>
        )}
      />
    </div>
    <FormField
      control={form.control}
      name="moduleConfigs.authentication.saml.cert"
      render={({ field }) => (
        <FormItem className="mt-4">
          <FormLabel>Certificate (PEM) *</FormLabel>
          <FormControl>
            <Textarea placeholder="-----BEGIN CERTIFICATE-----" {...field} />
          </FormControl>
          <FormMessage />
        </FormItem>
      )}
    />
  </div>
);

const LocalAuthConfig: React.FC = () => (
  <div className="border rounded-lg p-4 bg-gray-50">
    <Alert>
      <CheckCircle className="h-4 w-4" />
      <AlertDescription>
        Default password policies will be applied. Advanced settings can be
        configured after deployment.
      </AlertDescription>
    </Alert>
  </div>
);

const RBACModuleConfig: React.FC<{ form: any }> = ({ form }) => {
  const roles = form.watch("moduleConfigs.rbac.defaultRoles") || [];
  const [roleInput, setRoleInput] = useState("");

  const addRole = () => {
    const value = roleInput.trim();
    if (!value) return;
    form.setValue("moduleConfigs.rbac.defaultRoles", [...roles, value]);
    setRoleInput("");
  };

  const removeRole = (role: string) => {
    form.setValue(
      "moduleConfigs.rbac.defaultRoles",
      roles.filter((r: string) => r !== role)
    );
  };

  return (
    <Card>
      <CardHeader>
        <CardTitle className="flex items-center gap-2">
          <Shield className="w-5 h-5" /> RBAC Configuration
        </CardTitle>
      </CardHeader>
      <CardContent className="space-y-6">
        <div className="grid grid-cols-1 md:grid-cols-2 gap-4">
          <FormField
            control={form.control}
            name="moduleConfigs.rbac.permissionTemplate"
            render={({ field }) => (
              <FormItem>
                <FormLabel>Permission Template</FormLabel>
                <Select onValueChange={field.onChange} value={field.value}>
                  <SelectTrigger>
                    <SelectValue placeholder="Select template" />
                  </SelectTrigger>
                  <SelectContent>
                    <SelectItem value="basic">Basic</SelectItem>
                    <SelectItem value="standard">Standard</SelectItem>
                    <SelectItem value="custom">Custom</SelectItem>
                  </SelectContent>
                </Select>
                <FormDescription>
                  Choose a base set of permissions for default roles
                </FormDescription>
                <FormMessage />
              </FormItem>
            )}
          />
          <FormField
            control={form.control}
            name="moduleConfigs.rbac.businessType"
            render={({ field }) => (
              <FormItem>
                <FormLabel>Business Type</FormLabel>
                <Select onValueChange={field.onChange} value={field.value}>
                  <SelectTrigger>
                    <SelectValue placeholder="Select business type" />
                  </SelectTrigger>
                  <SelectContent>
                    <SelectItem value="general">General</SelectItem>
                    <SelectItem value="finance">Finance</SelectItem>
                    <SelectItem value="healthcare">Healthcare</SelectItem>
                    <SelectItem value="ecommerce">E-commerce</SelectItem>
                  </SelectContent>
                </Select>
                <FormMessage />
              </FormItem>
            )}
          />
        </div>

        <div>
          <FormLabel>Template Preview</FormLabel>
          <div className="grid grid-cols-1 md:grid-cols-3 gap-3 mt-2">
            {["Admin", "Manager", "Viewer"].map(role => (
              <Card key={role} className="p-4">
                <div className="font-medium">{role}</div>
                <div className="text-xs text-slate-600">
                  {role} role permissions
                </div>
              </Card>
            ))}
          </div>
        </div>

        <div>
          <FormLabel>Default Roles</FormLabel>
          <div className="flex gap-2 mt-2">
            <Input
              value={roleInput}
              onChange={e => setRoleInput(e.target.value)}
              placeholder="Add a role"
            />
            <Button type="button" variant="secondary" onClick={addRole}>
              Add
            </Button>
          </div>
          <div className="flex flex-wrap gap-2 mt-3">
            {roles.map((role: string) => (
              <Badge key={role} variant="secondary" className="flex items-center gap-1">
                {role}
                <button
                  type="button"
                  className="ml-1"
                  onClick={() => removeRole(role)}
                >
                  <X className="w-3 h-3" />
                </button>
              </Badge>
            ))}
          </div>
        </div>

        <FormField
          control={form.control}
          name="moduleConfigs.rbac.customPermissions"
          render={({ field }) => (
            <FormItem>
              <FormLabel>Custom Permissions (optional)</FormLabel>
              <FormControl>
                <Textarea placeholder="permission_one, permission_two" {...field} />
              </FormControl>
              <FormDescription>
                Comma separated list of additional permissions
              </FormDescription>
              <FormMessage />
            </FormItem>
          )}
        />
      </CardContent>
    </Card>
  );
};

const LoggingModuleConfig: React.FC<{ form: any }> = ({ form }) => {
  const logLevels = [
    { id: "error", label: "Error" },
    { id: "warn", label: "Warn" },
    { id: "info", label: "Info" },
    { id: "debug", label: "Debug" },
    { id: "trace", label: "Trace" },
  ];

  const channels = [
    { id: "email", label: "Email" },
    { id: "sms", label: "SMS" },
    { id: "webhook", label: "Webhook" },
  ];

  return (
    <Card>
      <CardHeader>
        <CardTitle className="flex items-center gap-2">
          <FileText className="w-5 h-5" /> Logging Configuration
        </CardTitle>
      </CardHeader>
      <CardContent className="space-y-6">
        <FormField
          control={form.control}
          name="moduleConfigs.logging.levels"
          render={({ field }) => (
            <FormItem>
              <FormLabel>Select log levels to capture</FormLabel>
              <div className="grid grid-cols-2 md:grid-cols-3 gap-3 mt-2">
                {logLevels.map(level => {
                  const isChecked = field.value?.includes(level.id);
                  return (
                    <div key={level.id} className="flex items-center space-x-2">
                      <Checkbox
                        id={`level-${level.id}`}
                        checked={isChecked}
                        onCheckedChange={checked => {
                          const current = field.value || [];
                          const updated = checked
                            ? [...current, level.id]
                            : current.filter((l: string) => l !== level.id);
                          field.onChange(updated);
                        }}
                      />
                      <Label htmlFor={`level-${level.id}`}>{level.label}</Label>
                    </div>
                  );
                })}
              </div>
              <FormMessage />
            </FormItem>
          )}
        />

        <FormField
          control={form.control}
          name="moduleConfigs.logging.notificationChannels"
          render={({ field }) => (
            <FormItem>
              <FormLabel>Notification Channels</FormLabel>
              <div className="grid grid-cols-2 md:grid-cols-3 gap-3 mt-2">
                {channels.map(ch => {
                  const isChecked = field.value?.includes(ch.id);
                  return (
                    <div key={ch.id} className="flex items-center space-x-2">
                      <Checkbox
                        id={`channel-${ch.id}`}
                        checked={isChecked}
                        onCheckedChange={checked => {
                          const current = field.value || [];
                          const updated = checked
                            ? [...current, ch.id]
                            : current.filter((l: string) => l !== ch.id);
                          field.onChange(updated);
                        }}
                      />
                      <Label htmlFor={`channel-${ch.id}`}>{ch.label}</Label>
                    </div>
                  );
                })}
              </div>
              <FormMessage />
            </FormItem>
          )}
        />
      </CardContent>
    </Card>
  );
};<|MERGE_RESOLUTION|>--- conflicted
+++ resolved
@@ -25,13 +25,7 @@
   SelectValue,
 } from "@/components/ui/select";
 import { Progress } from "@/components/ui/progress";
-import {
-  Card,
-  CardContent,
-  CardHeader,
-  CardTitle,
-  CardDescription,
-} from "@/components/ui/card";
+import { Card, CardContent, CardHeader, CardTitle, CardDescription } from "@/components/ui/card";
 import { Badge } from "@/components/ui/badge";
 import { Alert, AlertDescription } from "@/components/ui/alert";
 import { Textarea } from "@/components/ui/textarea";
@@ -332,9 +326,7 @@
   });
 
   const watchedModules = form.watch("enabledModules") || [];
-  const watchedAuthProvider = form.watch(
-    "moduleConfigs.auth.selectedProvider"
-  );
+  const watchedAuthProvider = form.watch("moduleConfigs.auth.selectedProvider");
 
   const handleNext = async () => {
     let fieldsToValidate: (keyof FormData)[] = [];
@@ -698,152 +690,6 @@
                                 <p>No modules selected. Go back to select modules to configure.</p>
                               </div>
                             ) : (
-<<<<<<< HEAD
-                              watchedModules.map(moduleId => {
-                                const def = MODULE_CONFIG_DEFS.find(
-                                  m => m.id === moduleId
-                                );
-                                if (!def?.configFields?.length) return null;
-                                return (
-                                  <div
-                                    key={moduleId}
-                                    className="space-y-4 border rounded-lg p-6"
-                                  >
-                                    <h4 className="text-lg font-medium">
-                                      {def.name} Configuration
-                                    </h4>
-                                    <div className="grid gap-4 md:grid-cols-2">
-                                      {def.configFields.map(field => {
-                                        const fieldName = `moduleConfigs.${moduleId}.${field.key}` as const;
-                                        return (
-                                          <FormField
-                                            key={field.key}
-                                            control={form.control}
-                                            name={fieldName as any}
-                                            rules={{
-                                              required: field.required
-                                                ? `${field.label} is required`
-                                                : false,
-                                            }}
-                                            render={({ field: rf }) => (
-                                              <FormItem>
-                                                <FormLabel>
-                                                  {field.label}
-                                                  {field.required && " *"}
-                                                </FormLabel>
-                                                <FormControl>
-                                                  {field.type === "select" ? (
-                                                    <Select
-                                                      onValueChange={rf.onChange}
-                                                      defaultValue={rf.value}
-                                                    >
-                                                      <SelectTrigger>
-                                                        <SelectValue placeholder={`Select ${field.label}`} />
-                                                      </SelectTrigger>
-                                                      <SelectContent>
-                                                        {field.options?.map(opt => (
-                                                          <SelectItem key={opt} value={opt}>
-                                                            {opt}
-                                                          </SelectItem>
-                                                        ))}
-                                                      </SelectContent>
-                                                    </Select>
-                                                  ) : (
-                                                    <Input
-                                                      type={
-                                                        field.type === "password"
-                                                          ? "password"
-                                                          : "text"
-                                                      }
-                                                      placeholder={field.placeholder}
-                                                      {...rf}
-                                                    />
-                                                  )}
-                                                </FormControl>
-                                                {field.description && (
-                                                  <FormDescription>
-                                                    {field.description}
-                                                  </FormDescription>
-                                                )}
-                                                <FormMessage />
-                                              </FormItem>
-                                            )}
-                                          />
-                                        );
-                                      })}
-                                    </div>
-
-                                    {moduleId === "auth" && watchedAuthProvider && (
-                                      <div className="grid gap-4 md:grid-cols-2 mt-4">
-                                        {AUTH_PROVIDERS.find(
-                                          p => p.id === watchedAuthProvider
-                                        )?.configFields?.map(pf => {
-                                          const providerField = `moduleConfigs.auth.providerSettings.${watchedAuthProvider}.${pf.key}` as const;
-                                          return (
-                                            <FormField
-                                              key={pf.key}
-                                              control={form.control}
-                                              name={providerField as any}
-                                              rules={{
-                                                required: pf.required
-                                                  ? `${pf.label} is required`
-                                                  : false,
-                                              }}
-                                              render={({ field: rf }) => (
-                                                <FormItem>
-                                                  <FormLabel>
-                                                    {pf.label}
-                                                    {pf.required && " *"}
-                                                  </FormLabel>
-                                                  <FormControl>
-                                                    {pf.type === "select" ? (
-                                                      <Select
-                                                        onValueChange={rf.onChange}
-                                                        defaultValue={rf.value}
-                                                      >
-                                                        <SelectTrigger>
-                                                          <SelectValue placeholder={`Select ${pf.label}`} />
-                                                        </SelectTrigger>
-                                                        <SelectContent>
-                                                          {pf.options?.map(opt => (
-                                                            <SelectItem
-                                                              key={opt}
-                                                              value={opt}
-                                                            >
-                                                              {opt}
-                                                            </SelectItem>
-                                                          ))}
-                                                        </SelectContent>
-                                                      </Select>
-                                                    ) : (
-                                                      <Input
-                                                        type={
-                                                          pf.type === "password"
-                                                            ? "password"
-                                                            : "text"
-                                                        }
-                                                        placeholder={pf.placeholder}
-                                                        {...rf}
-                                                      />
-                                                    )}
-                                                  </FormControl>
-                                                  {pf.description && (
-                                                    <FormDescription>
-                                                      {pf.description}
-                                                    </FormDescription>
-                                                  )}
-                                                  <FormMessage />
-                                                </FormItem>
-                                              )}
-                                            />
-                                          );
-                                        })}
-                                      </div>
-                                    )}
-                                  </div>
-                                );
-                              })
-=======
                               <>
                                 {watchedModules.includes("auth") && (
                                   <AuthModuleConfig form={form} />
@@ -855,7 +701,6 @@
                                   <LoggingModuleConfig form={form} />
                                 )}
                               </>
->>>>>>> 9510a731
                             )}
                           </div>
                         )}
@@ -970,8 +815,7 @@
 // ----------------------------
 
 const AuthModuleConfig: React.FC<{ form: any }> = ({ form }) => {
-  const selectedProviders =
-    form.watch("moduleConfigs.authentication.providers") || [];
+  const selectedProviders = form.watch("moduleConfigs.authentication.providers") || [];
 
   return (
     <Card>
@@ -980,9 +824,7 @@
           <Lock className="w-5 h-5" />
           Authentication Configuration
         </CardTitle>
-        <CardDescription>
-          Configure authentication providers and settings
-        </CardDescription>
+        <CardDescription>Configure authentication providers and settings</CardDescription>
       </CardHeader>
       <CardContent className="space-y-6">
         <FormField
@@ -1199,8 +1041,8 @@
     <Alert>
       <CheckCircle className="h-4 w-4" />
       <AlertDescription>
-        Default password policies will be applied. Advanced settings can be
-        configured after deployment.
+        Default password policies will be applied. Advanced settings can be configured after
+        deployment.
       </AlertDescription>
     </Alert>
   </div>
@@ -1285,9 +1127,7 @@
             {["Admin", "Manager", "Viewer"].map(role => (
               <Card key={role} className="p-4">
                 <div className="font-medium">{role}</div>
-                <div className="text-xs text-slate-600">
-                  {role} role permissions
-                </div>
+                <div className="text-xs text-slate-600">{role} role permissions</div>
               </Card>
             ))}
           </div>
@@ -1309,11 +1149,7 @@
             {roles.map((role: string) => (
               <Badge key={role} variant="secondary" className="flex items-center gap-1">
                 {role}
-                <button
-                  type="button"
-                  className="ml-1"
-                  onClick={() => removeRole(role)}
-                >
+                <button type="button" className="ml-1" onClick={() => removeRole(role)}>
                   <X className="w-3 h-3" />
                 </button>
               </Badge>
@@ -1330,9 +1166,7 @@
               <FormControl>
                 <Textarea placeholder="permission_one, permission_two" {...field} />
               </FormControl>
-              <FormDescription>
-                Comma separated list of additional permissions
-              </FormDescription>
+              <FormDescription>Comma separated list of additional permissions</FormDescription>
               <FormMessage />
             </FormItem>
           )}
