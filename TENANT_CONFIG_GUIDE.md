--- conflicted
+++ resolved
@@ -137,7 +137,7 @@
 
 **Parameter meanings:**
 
-<<<<<<< HEAD
+
 - `permissionTemplate` – baseline set of roles and permissions to seed the tenant (`minimal`, `standard`, `enterprise`, or `custom`).
 - `businessType` – industry context used to tailor default templates (e.g., healthcare, finance).
 - `defaultRoles` – array of roles provisioned during onboarding:
@@ -168,15 +168,7 @@
   - `enableAccessReview` – schedule periodic review of role assignments.
   - `accessReviewFrequency` – cadence for those reviews.
   - `enableSODControl` – enforce segregation of duties to prevent conflicting roles.
-=======
-- `permissionTemplate` – starting permission set seeded for the tenant.
-- `businessType` – industry context that influences available templates.
-- `defaultRoles` – roles created on provisioning with their permissions and optional inheritance.
-- `customPermissions` – additional permission definitions beyond built‑ins.
-- `permissionGroups` – optional groupings to organize permissions visually or logically.
-- `settings` – advanced RBAC behavior such as role inheritance and delegation rules.
-- `complianceSettings` – audit and review controls like access reviews or segregation of duties.
->>>>>>> 66ebe064
+
 
 **Permission Templates:**
 
