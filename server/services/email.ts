import { config } from "dotenv";
import * as nodemailer from "nodemailer";
import { storage } from "../storage";

// Load environment variables before initialization
config();

interface EmailConfig {
  smtpHost: string;
  smtpPort: number;
  smtpUsername: string;
  smtpPassword: string;
  fromEmail: string;
  fromName: string;
}

export class EmailService {
  private transporter: nodemailer.Transporter;
  private config: EmailConfig;

  constructor() {
    // Use environment variables with fallbacks
    const smtpEmail =
      process.env.GMAIL_USER ||
      process.env.SMTP_EMAIL ||
      process.env.SMTP_USERNAME ||
      "your-email@example.com";
    const fromEmail = process.env.FROM_EMAIL || process.env.GMAIL_USER || smtpEmail;

    // Force Gmail settings if GMAIL_USER provided or FROM_EMAIL is a Gmail address
    let smtpSettings;
    if (process.env.GMAIL_USER || fromEmail.includes("@gmail.com")) {
      smtpSettings = { host: "smtp.gmail.com", port: 587, secure: false };
    } else {
      smtpSettings = this.getSmtpSettings(smtpEmail);
    }

    this.config = {
      smtpHost: process.env.SMTP_HOST || smtpSettings.host,
      smtpPort: parseInt(process.env.SMTP_PORT || "") || smtpSettings.port,
      // Prefer explicit SMTP_USERNAME/GMAIL_USER, fall back to FROM_EMAIL
      smtpUsername: process.env.GMAIL_USER || process.env.SMTP_USERNAME || fromEmail,
      smtpPassword:
        process.env.GMAIL_APP_PASSWORD ||
        process.env.SMTP_PASSWORD ||
        process.env.SMTP_APP_PASSWORD ||
        "",
      fromEmail: fromEmail,
      fromName: process.env.FROM_NAME || "SaaS Framework Platform",
    };

    if (!this.config.smtpPassword) {
      console.warn(
        "⚠️  SMTP_PASSWORD or SMTP_APP_PASSWORD environment variable not set. Email functionality will be disabled."
      );
      console.warn(
        "   For Gmail: Generate an App Password at https://myaccount.google.com/apppasswords"
      );
      console.warn(
        "   For Outlook/Office365: Generate an App Password at https://account.microsoft.com/security"
      );
    }

    console.log(
      `📧 Email service initialized - Host: ${this.config.smtpHost}:${this.config.smtpPort}, From: ${this.config.fromEmail}`
    );

    this.transporter = nodemailer.createTransport({
      host: this.config.smtpHost,
      port: this.config.smtpPort,
      secure: this.config.smtpPort === 465, // Use secure for port 465
      auth: this.config.smtpPassword
        ? {
            user: this.config.smtpUsername,
            pass: this.config.smtpPassword,
          }
        : undefined,
      // Office365 typically requires STARTTLS on 587
      requireTLS: this.config.smtpPort === 587,
      tls: { rejectUnauthorized: false },
    });

    // Proactively verify SMTP connectivity on startup (non-blocking)
    void this.transporter
      .verify()
      .then(() => {
        console.log(
          `📨 SMTP verify OK for ${this.config.smtpHost}:${this.config.smtpPort} as ${this.config.smtpUsername}`
        );
      })
      .catch(err => {
        console.warn(
          `⚠️  SMTP verify failed for ${this.config.smtpHost}:${this.config.smtpPort} as ${this.config.smtpUsername}:`,
          err?.message || err
        );
      });
  }

  private getSmtpSettings(email: string): { host: string; port: number; secure: boolean } {
    const domain = email.split("@")[1]?.toLowerCase();

    // Common email providers SMTP settings
    const providers: Record<string, { host: string; port: number; secure: boolean }> = {
      "gmail.com": { host: "smtp.gmail.com", port: 587, secure: false },
      "googlemail.com": { host: "smtp.gmail.com", port: 587, secure: false },
      "outlook.com": { host: "smtp-mail.outlook.com", port: 587, secure: false },
      "hotmail.com": { host: "smtp-mail.outlook.com", port: 587, secure: false },
      "live.com": { host: "smtp-mail.outlook.com", port: 587, secure: false },
      "office365.com": { host: "smtp.office365.com", port: 587, secure: false },
      "primussoft.com": { host: "smtp.office365.com", port: 587, secure: false },
      "yahoo.com": { host: "smtp.mail.yahoo.com", port: 587, secure: false },
      "yahoo.co.uk": { host: "smtp.mail.yahoo.com", port: 587, secure: false },
      "icloud.com": { host: "smtp.mail.me.com", port: 587, secure: false },
      "me.com": { host: "smtp.mail.me.com", port: 587, secure: false },
      "mac.com": { host: "smtp.mail.me.com", port: 587, secure: false },
    };

    return providers[domain] || { host: "smtp.gmail.com", port: 587, secure: false };
  }

  async sendModuleStatusEmail(
    tenant: {
      id: string;
      name: string;
      adminEmail: string;
    },
    changes: {
      enabled: string[];
      disabled: string[];
    }
  ): Promise<boolean> {
    const enabledHtml =
      changes.enabled.length > 0
        ? `
            <div class="module-list">
              <h3 class="enabled">✓ Modules Enabled:</h3>
              <ul>
                ${changes.enabled
                  .map(module => `<li>${this.getModuleDisplayName(module)}</li>`)
                  .join("")}
              </ul>
            </div>
            `
        : "";
    const disabledHtml =
      changes.disabled.length > 0
        ? `
            <div class="module-list">
              <h3 class="disabled">✗ Modules Disabled:</h3>
              <ul>
                ${changes.disabled
                  .map(module => `<li>${this.getModuleDisplayName(module)}</li>`)
                  .join("")}
              </ul>
            </div>
            `
        : "";
    const warningHtml =
      changes.disabled.length > 0
        ? `
            <div class="warning">
              <strong>⚠️ Important:</strong> Disabled modules will immediately restrict access to related features.
              Users may receive "access denied" messages when trying to use these features.
            </div>
            `
        : "";

    let subject = `Module Access Updated - ${tenant.name}`;
    let html = this.generateModuleStatusEmailTemplate(tenant, changes);

    const template = await storage.getEmailTemplate("module_status", tenant.id);
    if (template) {
      subject = template.subject.replace(/{{TENANT_NAME}}/g, tenant.name);
      html = template.htmlContent
        .replace(/{{TENANT_NAME}}/g, tenant.name)
        .replace(/{{ENABLED_MODULES}}/g, enabledHtml)
        .replace(/{{DISABLED_MODULES}}/g, disabledHtml)
        .replace(/{{WARNING_BLOCK}}/g, warningHtml);
    }

    try {
      await this.transporter.sendMail({
        from: `"${this.config.fromName}" <${this.config.fromEmail}>`,
        to: tenant.adminEmail,
        subject,
        html,
      });

      await storage.logEmail({
        tenantId: tenant.id,
        recipientEmail: tenant.adminEmail,
        subject,
        templateType: "module_status",
        status: "sent",
        errorMessage: null,
      });

      return true;
    } catch (error) {
      console.error("Failed to send module status email:", error);

      await storage.logEmail({
        tenantId: tenant.id,
        recipientEmail: tenant.adminEmail,
        subject,
        templateType: "module_status",
        status: "failed",
        errorMessage: error instanceof Error ? error.message : "Unknown error",
      });

      return false;
    }
  }

  async sendTenantOnboardingEmail(tenant: {
    id: string;
    name: string;
    orgId: string;
    adminEmail: string;
    enabledModules?: string[];
    authApiKey?: string;
    rbacApiKey?: string;
    loggingApiKey?: string;
    notificationsApiKey?: string;
    moduleConfigs?: any;
  }): Promise<boolean> {
<<<<<<< HEAD
    // Load tenant-specific onboarding template if available
    const templates = await storage.getEmailTemplates(tenant.id);
    const onboardingTemplate = templates.find(
      t => t.name?.toLowerCase() === "onboarding"
    );

    let subject =
      onboardingTemplate?.subject ||
      `Welcome to SaaS Framework - Your Tenant "${tenant.name}" is Ready`;
    let html = onboardingTemplate?.htmlContent ||
      this.generateOnboardingEmailTemplate(tenant);

    if (onboardingTemplate) {
      for (const variable of onboardingTemplate.variables || []) {
        const value = (tenant as any)[variable] ?? "";
        html = html.replace(
          new RegExp(`{{\\s*${variable}\\s*}}`, "g"),
          String(value)
        );
      }
    }

    // Get enabled modules or default
    const enabledModules = tenant.enabledModules || ["authentication", "rbac"];

    // Build API keys object for enabled modules only
    const apiKeys: { [key: string]: string } = {};
    if (enabledModules.includes("authentication") && tenant.authApiKey) {
      apiKeys.authentication = tenant.authApiKey;
    }
    if (enabledModules.includes("rbac") && tenant.rbacApiKey) {
      apiKeys.rbac = tenant.rbacApiKey;
    }
    if (enabledModules.includes("logging") && tenant.loggingApiKey) {
      apiKeys.logging = tenant.loggingApiKey;
    }
    if (enabledModules.includes("notifications") && tenant.notificationsApiKey) {
      apiKeys.notifications = tenant.notificationsApiKey;
=======
    const baseUrl = process.env.BASE_URL || "https://localhost:5000";
    const portalUrl = `${baseUrl}/tenant/${tenant.orgId}/login`;
    const docsUrl = `${baseUrl}/docs`;

    let subject = `Welcome to SaaS Framework - Your Tenant "${tenant.name}" is Ready`;
    let html = this.generateOnboardingEmailTemplate(tenant);

    const template = await storage.getEmailTemplate("onboarding", tenant.id);
    if (template) {
      subject = template.subject.replace(/{{TENANT_NAME}}/g, tenant.name);
      html = template.htmlContent
        .replace(/{{TENANT_NAME}}/g, tenant.name)
        .replace(/{{PORTAL_URL}}/g, portalUrl)
        .replace(/{{ADMIN_EMAIL}}/g, tenant.adminEmail)
        .replace(/{{TEMP_PASSWORD}}/g, "temp123!")
        .replace(/{{TENANT_ORG_ID}}/g, tenant.orgId)
        .replace(/{{AUTH_API_KEY}}/g, tenant.authApiKey)
        .replace(/{{RBAC_API_KEY}}/g, tenant.rbacApiKey)
        .replace(/{{BASE_URL}}/g, baseUrl)
        .replace(/{{DOCS_URL}}/g, docsUrl);
>>>>>>> a1f0de96
    }

    // Temporarily skip email sending - just log as sent for now
    if (!this.config.smtpPassword) {
      console.log(
        `📧 Email functionality disabled - would have sent onboarding email to ${tenant.adminEmail}`
      );
      console.log(
        `📧 Tenant "${tenant.name}" created successfully with modules: ${enabledModules.join(", ")}`
      );

      // Log all API keys for enabled modules
      Object.entries(apiKeys).forEach(([module, apiKey]) => {
        console.log(`📧 ${module.charAt(0).toUpperCase() + module.slice(1)} API Key: ${apiKey}`);
      });

      // Log as sent for platform functionality
      await storage.logEmail({
        tenantId: tenant.id,
        recipientEmail: tenant.adminEmail,
        subject,
        templateType: onboardingTemplate?.name || "onboarding",
        status: "sent",
        errorMessage: "Email disabled - credentials not configured",
      });

      return true;
    }

    try {
      await this.transporter.sendMail({
        from: `"${this.config.fromName}" <${this.config.fromEmail}>`,
        to: tenant.adminEmail,
        subject,
        html,
      });

      // Log successful email
      await storage.logEmail({
        tenantId: tenant.id,
        recipientEmail: tenant.adminEmail,
        subject,
        templateType: onboardingTemplate?.name || "onboarding",
        status: "sent",
        errorMessage: null,
      });

      return true;
    } catch (error) {
      console.error("Failed to send onboarding email:", error);

      // Log failed email
      await storage.logEmail({
        tenantId: tenant.id,
        recipientEmail: tenant.adminEmail,
        subject,
        templateType: onboardingTemplate?.name || "onboarding",
        status: "failed",
        errorMessage: error instanceof Error ? error.message : "Unknown error",
      });

      return false;
    }
  }

  private generateModuleStatusEmailTemplate(
    tenant: {
      id: string;
      name: string;
      adminEmail: string;
    },
    changes: {
      enabled: string[];
      disabled: string[];
    }
  ): string {
    return `
      <!DOCTYPE html>
      <html>
      <head>
        <meta charset="utf-8">
        <title>Module Access Updated</title>
        <style>
          body { font-family: -apple-system, BlinkMacSystemFont, 'Segoe UI', Roboto, sans-serif; line-height: 1.6; color: #333; }
          .container { max-width: 600px; margin: 0 auto; padding: 20px; }
          .header { background: #f8fafc; padding: 30px; text-align: center; border-radius: 8px 8px 0 0; }
          .content { background: white; padding: 30px; border: 1px solid #e2e8f0; }
          .footer { background: #f8fafc; padding: 20px; text-align: center; border-radius: 0 0 8px 8px; font-size: 14px; color: #64748b; }
          .module-list { background: #f1f5f9; padding: 15px; border-radius: 6px; margin: 15px 0; }
          .enabled { color: #059669; font-weight: 600; }
          .disabled { color: #dc2626; font-weight: 600; }
          .warning { background: #fef3c7; border: 1px solid #fbbf24; padding: 15px; border-radius: 6px; margin: 20px 0; }
        </style>
      </head>
      <body>
        <div class="container">
          <div class="header">
            <h1 style="margin: 0; color: #1e293b;">Module Access Updated</h1>
            <p style="margin: 10px 0 0 0; color: #64748b;">Changes to your tenant access</p>
          </div>
          
          <div class="content">
            <p>Hello,</p>
            
            <p>Your tenant <strong>${tenant.name}</strong> module access has been updated by an administrator.</p>
            
            ${
              changes.enabled.length > 0
                ? `
            <div class="module-list">
              <h3 class="enabled">✓ Modules Enabled:</h3>
              <ul>
                ${changes.enabled.map(module => `<li>${this.getModuleDisplayName(module)}</li>`).join("")}
              </ul>
            </div>
            `
                : ""
            }
            
            ${
              changes.disabled.length > 0
                ? `
            <div class="module-list">
              <h3 class="disabled">✗ Modules Disabled:</h3>
              <ul>
                ${changes.disabled.map(module => `<li>${this.getModuleDisplayName(module)}</li>`).join("")}
              </ul>
            </div>
            `
                : ""
            }
            
            ${
              changes.disabled.length > 0
                ? `
            <div class="warning">
              <strong>⚠️ Important:</strong> Disabled modules will immediately restrict access to related features. 
              Users may receive "access denied" messages when trying to use these features.
            </div>
            `
                : ""
            }
            
            <p>If you have questions about these changes, please contact your administrator.</p>
            
            <p>Best regards,<br>The SaaS Framework Team</p>
          </div>
          
          <div class="footer">
            <p>This is an automated notification from the SaaS Framework Platform.</p>
          </div>
        </div>
      </body>
      </html>
    `;
  }

  private getModuleDisplayName(module: string): string {
    const displayNames: Record<string, string> = {
      auth: "Authentication",
      rbac: "Role-Based Access Control",
      "azure-ad": "Azure Active Directory",
      auth0: "Auth0 SSO",
      saml: "SAML SSO",
    };
    return displayNames[module] || module;
  }

  private generateOnboardingEmailTemplate(tenant: {
    name: string;
    orgId: string;
    adminEmail: string;
    enabledModules?: string[];
    authApiKey?: string;
    rbacApiKey?: string;
    loggingApiKey?: string;
    notificationsApiKey?: string;
    moduleConfigs?: any;
  }): string {
    const baseUrl = process.env.BASE_URL || "https://localhost:5000";
    const portalUrl = `${baseUrl}/tenant/${tenant.orgId}/login`;
    const docsUrl = `${baseUrl}/docs`;

    // Get enabled modules or default
    const enabledModules = tenant.enabledModules || ["authentication", "rbac"];

    // Build API keys object for enabled modules only
    const apiKeys: { [key: string]: string } = {};
    if (enabledModules.includes("authentication") && tenant.authApiKey) {
      apiKeys["Authentication"] = tenant.authApiKey;
    }
    if (enabledModules.includes("rbac") && tenant.rbacApiKey) {
      apiKeys["RBAC"] = tenant.rbacApiKey;
    }
    if (enabledModules.includes("logging") && tenant.loggingApiKey) {
      apiKeys["Logging"] = tenant.loggingApiKey;
    }
    if (enabledModules.includes("notifications") && tenant.notificationsApiKey) {
      apiKeys["Notifications"] = tenant.notificationsApiKey;
    }

    // Generate API keys section
    const apiKeysHtml = Object.entries(apiKeys)
      .map(([module, apiKey]) => `<p><strong>${module} API Key:</strong> ${apiKey}</p>`)
      .join("\n        ");

    // Generate NPM install command for enabled modules
    const packageNames = [];
    if (enabledModules.includes("authentication")) packageNames.push("@saas-framework/auth");
    if (enabledModules.includes("rbac")) packageNames.push("@saas-framework/rbac");
    if (enabledModules.includes("logging")) packageNames.push("@saas-framework/logging");
    if (enabledModules.includes("notifications"))
      packageNames.push("@saas-framework/notifications");

    const npmInstallCommand = `npm install ${packageNames.join(" ")}`;

    // Generate import statements for enabled modules
    const importStatements = [];
    const initStatements = [];

    if (enabledModules.includes("authentication") && tenant.authApiKey) {
      importStatements.push("import { SaaSAuth } from '@saas-framework/auth';");
      initStatements.push(`const auth = new SaaSAuth({
  apiKey: '${tenant.authApiKey}',
  baseUrl: '${baseUrl}/api/v2/auth'
});`);
    }

    if (enabledModules.includes("rbac") && tenant.rbacApiKey) {
      importStatements.push("import { SaaSRBAC } from '@saas-framework/rbac';");
      initStatements.push(`const rbac = new SaaSRBAC({
  apiKey: '${tenant.rbacApiKey}',
  baseUrl: '${baseUrl}/api/v2/rbac'
});`);
    }

    if (enabledModules.includes("logging") && tenant.loggingApiKey) {
      importStatements.push("import { SaaSLogging } from '@saas-framework/logging';");
      initStatements.push(`const logging = new SaaSLogging({
  apiKey: '${tenant.loggingApiKey}',
  baseUrl: '${baseUrl}/api/v2/logging'
});`);
    }

    if (enabledModules.includes("notifications") && tenant.notificationsApiKey) {
      importStatements.push("import { SaaSNotifications } from '@saas-framework/notifications';");
      initStatements.push(`const notifications = new SaaSNotifications({
  apiKey: '${tenant.notificationsApiKey}',
  baseUrl: '${baseUrl}/api/v2/notifications'
});`);
    }

    const integrationExample = `${importStatements.join("\n")}

${initStatements.join("\n\n")}`;

    return `
<!DOCTYPE html>
<html lang="en">
<head>
    <meta charset="UTF-8">
    <meta name="viewport" content="width=device-width, initial-scale=1.0">
    <title>Welcome to SaaS Framework</title>
    <style>
        body {
            font-family: 'Inter', -apple-system, BlinkMacSystemFont, 'Segoe UI', Roboto, sans-serif;
            line-height: 1.6;
            color: #334155;
            margin: 0;
            padding: 20px;
            background-color: #f8fafc;
        }
        .container {
            max-width: 600px;
            margin: 0 auto;
            background: white;
            border-radius: 12px;
            overflow: hidden;
            box-shadow: 0 4px 6px -1px rgba(0, 0, 0, 0.1);
        }
        .header {
            background: linear-gradient(135deg, #3b82f6 0%, #1d4ed8 100%);
            padding: 40px 30px;
            text-align: center;
            color: white;
        }
        .header h1 {
            margin: 0;
            font-size: 28px;
            font-weight: 700;
        }
        .content {
            padding: 40px 30px;
        }
        .welcome-text {
            font-size: 18px;
            margin-bottom: 30px;
            color: #1e293b;
        }
        .info-card {
            background: #f1f5f9;
            border-radius: 8px;
            padding: 20px;
            margin: 20px 0;
            border-left: 4px solid #3b82f6;
        }
        .info-card h3 {
            margin: 0 0 10px 0;
            color: #1e293b;
            font-size: 16px;
            font-weight: 600;
        }
        .info-card p {
            margin: 5px 0;
            font-family: 'Monaco', 'Menlo', monospace;
            font-size: 14px;
            color: #475569;
        }
        .button {
            display: inline-block;
            background: #3b82f6;
            color: white;
            padding: 12px 24px;
            text-decoration: none;
            border-radius: 8px;
            font-weight: 600;
            margin: 20px 0;
        }
        .steps {
            background: #fefce8;
            border: 1px solid #fbbf24;
            border-radius: 8px;
            padding: 20px;
            margin: 30px 0;
        }
        .steps h3 {
            color: #92400e;
            margin: 0 0 15px 0;
        }
        .steps ol {
            margin: 0;
            padding-left: 20px;
        }
        .steps li {
            margin: 8px 0;
            color: #451a03;
        }
        .code-block {
            background: #1e293b;
            color: #e2e8f0;
            padding: 15px;
            border-radius: 6px;
            font-family: 'Monaco', 'Menlo', monospace;
            font-size: 14px;
            margin: 15px 0;
            overflow-x: auto;
        }
        .footer {
            background: #f8fafc;
            padding: 30px;
            text-align: center;
            color: #64748b;
            font-size: 14px;
        }
    </style>
</head>
<body>
    <div class="container">
        <div class="header">
            <h1>🚀 Welcome to SaaS Framework</h1>
            <p>Your tenant "${tenant.name}" is ready!</p>
        </div>
        
        <div class="content">
            <p class="welcome-text">
                Congratulations! Your multi-tenant SaaS platform has been successfully created and configured.
            </p>
            
            <div class="info-card">
                <h3>🔗 Tenant Portal Access</h3>
                <p><strong>Portal URL:</strong> ${portalUrl}</p>
                <p><strong>Admin Email:</strong> ${tenant.adminEmail}</p>
                <p><strong>Temporary Password:</strong> temp123!</p>
            </div>
            
            <a href="${portalUrl}" class="button">Access Your Tenant Portal</a>
            
      <div class="info-card">
        <h3>🔐 API Keys for Integration</h3>
        <p><strong>Tenant ID:</strong> ${tenant.orgId}</p>
        <p><strong>Enabled Modules:</strong> ${enabledModules.join(", ")}</p>
        ${apiKeysHtml}
      </div>
            
            <div class="steps">
                <h3>🚀 Next Steps</h3>
                <ol>
                    <li>Login to your tenant portal using the credentials above</li>
                    <li>Change your temporary password immediately</li>
                    <li>Set up users and roles for your team</li>
                    <li>Integrate our SDKs in your application</li>
                    <li>Start building your multi-tenant application!</li>
                </ol>
            </div>
            
            <h3>📦 SDK Integration</h3>
            <p>Install SDKs for your enabled modules:</p>
            
            <div class="code-block">
${npmInstallCommand}
            </div>
            
            <p>Example integration:</p>
            <div class="code-block">
// Using our lightweight auth client so your app always calls our APIs
import { startAzure, handleSuccessFromUrl, loginWithPassword, fetchWithAuth } from '@saas-framework/auth-client';

// 1) Add a button for Azure AD SSO
document.getElementById('btn-azure').addEventListener('click', () => startAzure('${tenant.orgId}'));

// 2) On your /auth/success page, capture the token from URL once
handleSuccessFromUrl(); // stores token in localStorage

// 3) For local login (optional fallback)
await loginWithPassword({ orgId: '${tenant.orgId}', email: 'user@example.com', password: '••••••••' });

// 4) Call APIs with the token attached
const res = await fetchWithAuth('/api/tenant/me');
const me = await res.json();
            </div>
        </div>
        
        <div class="footer">
            <p>
                Need help? Visit our <a href="${docsUrl}" style="color: #3b82f6;">documentation</a> 
                or contact support at dev-saas@primussoft.com
            </p>
            <p>© 2025 SaaS Framework Platform. All rights reserved.</p>
        </div>
    </div>
</body>
</html>
    `;
  }

  async testConnection(): Promise<boolean> {
    // Skip connection test if no password configured
    if (!this.config.smtpPassword) {
      console.log("📧 SMTP connection test skipped - email functionality disabled");
      return true;
    }

    try {
      await this.transporter.verify();
      return true;
    } catch (error) {
      console.error("SMTP connection test failed:", error);
      return false;
    }
  }

  async sendSimpleTestEmail(to: string, subject: string = "Test Email"): Promise<boolean> {
    try {
      const html = `
<!DOCTYPE html>
<html>
<head>
  <meta charset="utf-8">
  <title>Test Email</title>
</head>
<body style="font-family: Arial, sans-serif; max-width: 600px; margin: 0 auto; padding: 20px;">
  <h2 style="color: #333;">Email Service Test</h2>
  <p>This is a test email to verify that the SMTP configuration is working correctly.</p>
  <p><strong>Configuration:</strong></p>
  <ul>
    <li>SMTP Host: ${this.config.smtpHost}</li>
    <li>SMTP Port: ${this.config.smtpPort}</li>
    <li>From Email: ${this.config.fromEmail}</li>
  </ul>
  <p style="color: #666; margin-top: 30px;">
    Sent at: ${new Date().toISOString()}
  </p>
</body>
</html>
      `;

      await this.transporter.sendMail({
        from: `"${this.config.fromName}" <${this.config.fromEmail}>`,
        to,
        subject,
        html,
      });

      console.log(`Test email sent successfully to ${to}`);
      return true;
    } catch (error) {
      console.error("Failed to send test email:", error);
      return false;
    }
  }
}

export const emailService = new EmailService();<|MERGE_RESOLUTION|>--- conflicted
+++ resolved
@@ -224,26 +224,19 @@
     notificationsApiKey?: string;
     moduleConfigs?: any;
   }): Promise<boolean> {
-<<<<<<< HEAD
     // Load tenant-specific onboarding template if available
     const templates = await storage.getEmailTemplates(tenant.id);
-    const onboardingTemplate = templates.find(
-      t => t.name?.toLowerCase() === "onboarding"
-    );
+    const onboardingTemplate = templates.find(t => t.name?.toLowerCase() === "onboarding");
 
     let subject =
       onboardingTemplate?.subject ||
       `Welcome to SaaS Framework - Your Tenant "${tenant.name}" is Ready`;
-    let html = onboardingTemplate?.htmlContent ||
-      this.generateOnboardingEmailTemplate(tenant);
+    let html = onboardingTemplate?.htmlContent || this.generateOnboardingEmailTemplate(tenant);
 
     if (onboardingTemplate) {
       for (const variable of onboardingTemplate.variables || []) {
         const value = (tenant as any)[variable] ?? "";
-        html = html.replace(
-          new RegExp(`{{\\s*${variable}\\s*}}`, "g"),
-          String(value)
-        );
+        html = html.replace(new RegExp(`{{\\s*${variable}\\s*}}`, "g"), String(value));
       }
     }
 
@@ -263,28 +256,6 @@
     }
     if (enabledModules.includes("notifications") && tenant.notificationsApiKey) {
       apiKeys.notifications = tenant.notificationsApiKey;
-=======
-    const baseUrl = process.env.BASE_URL || "https://localhost:5000";
-    const portalUrl = `${baseUrl}/tenant/${tenant.orgId}/login`;
-    const docsUrl = `${baseUrl}/docs`;
-
-    let subject = `Welcome to SaaS Framework - Your Tenant "${tenant.name}" is Ready`;
-    let html = this.generateOnboardingEmailTemplate(tenant);
-
-    const template = await storage.getEmailTemplate("onboarding", tenant.id);
-    if (template) {
-      subject = template.subject.replace(/{{TENANT_NAME}}/g, tenant.name);
-      html = template.htmlContent
-        .replace(/{{TENANT_NAME}}/g, tenant.name)
-        .replace(/{{PORTAL_URL}}/g, portalUrl)
-        .replace(/{{ADMIN_EMAIL}}/g, tenant.adminEmail)
-        .replace(/{{TEMP_PASSWORD}}/g, "temp123!")
-        .replace(/{{TENANT_ORG_ID}}/g, tenant.orgId)
-        .replace(/{{AUTH_API_KEY}}/g, tenant.authApiKey)
-        .replace(/{{RBAC_API_KEY}}/g, tenant.rbacApiKey)
-        .replace(/{{BASE_URL}}/g, baseUrl)
-        .replace(/{{DOCS_URL}}/g, docsUrl);
->>>>>>> a1f0de96
     }
 
     // Temporarily skip email sending - just log as sent for now
