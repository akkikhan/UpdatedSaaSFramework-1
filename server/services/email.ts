--- conflicted
+++ resolved
@@ -20,17 +20,10 @@
 
   constructor() {
     this.config = {
-<<<<<<< HEAD
       user: process.env.GMAIL_USER || "",
       pass: process.env.GMAIL_APP_PASSWORD || "",
       fromEmail: process.env.FROM_EMAIL || process.env.GMAIL_USER || "",
       fromName: process.env.FROM_NAME || "SaaS Framework Platform",
-=======
-      tenantId: process.env.GRAPH_TENANT_ID || process.env.AZURE_TENANT_ID || "",
-      clientId: process.env.GRAPH_CLIENT_ID || process.env.AZURE_CLIENT_ID || "",
-      clientSecret: process.env.GRAPH_CLIENT_SECRET || process.env.AZURE_CLIENT_SECRET || "",
-      fromEmail: process.env.EMAIL_FROM || "akki@primussoft.com",
->>>>>>> c10c8808
     };
 
     if (!this.config.user || !this.config.pass) {
@@ -55,73 +48,6 @@
       .catch(err => {
         console.warn("⚠️  Failed to verify Gmail transporter:", err);
       });
-<<<<<<< HEAD
-=======
-
-      if (authResponse?.accessToken) {
-        this.graphClient = Client.init({
-          authProvider: done => done(null, authResponse.accessToken),
-        });
-        console.log("📨 Microsoft Graph client initialized successfully");
-      }
-    } catch (error) {
-      console.warn("⚠️  Failed to initialize Microsoft Graph client:", error);
-    }
-  }
-
-  private async sendViaGraph(to: string[], subject: string, html: string): Promise<void> {
-    if (!this.msalClient) {
-      throw new Error("Microsoft Graph client not initialized");
-    }
-
-    // Force refresh the access token to avoid caching issues with new permissions
-    const authResponse = await this.msalClient.acquireTokenByClientCredential({
-      scopes: ["https://graph.microsoft.com/.default"],
-      skipCache: true, // Force fresh token
-    });
-
-    if (!authResponse?.accessToken) {
-      throw new Error("Failed to acquire access token");
-    }
-
-    // Create a fresh Graph client with the new token
-    const graphClient = Client.init({
-      authProvider: done => done(null, authResponse.accessToken),
-    });
-
-    const message = {
-      subject,
-      body: { contentType: "HTML", content: html },
-      toRecipients: to.map(address => ({ emailAddress: { address } })),
-    };
-
-    try {
-      // For application-only authentication, use the specific user endpoint
-      await graphClient.api(`/users/${this.config.fromEmail}/sendMail`).post({ message });
-
-      console.log(`📨 Email sent successfully via Microsoft Graph to ${to.join(", ")}`);
-    } catch (error: any) {
-      console.error("Failed to send email via Microsoft Graph:", error);
-
-      // Provide detailed error information
-      if (error.statusCode === 400 && error.message?.includes("/me request is only valid")) {
-        console.error("❌ Cannot use /me endpoint with application authentication");
-        console.error(`   Using user-specific endpoint: /users/${this.config.fromEmail}/sendMail`);
-        console.error("   Make sure the fromEmail address exists in your Azure AD tenant");
-      } else if (error.statusCode === 401) {
-        console.error("❌ Authentication failed - check Azure AD app permissions");
-        console.error("   Required permission: Mail.Send (Application)");
-      } else if (error.statusCode === 403) {
-        console.error("❌ Forbidden - check if the app has permission to send emails");
-        console.error(`   From email: ${this.config.fromEmail}`);
-      } else if (error.statusCode === 404) {
-        console.error("❌ User not found - check if the from email address exists in your tenant");
-        console.error(`   From email: ${this.config.fromEmail}`);
-      }
-
-      throw error;
-    }
->>>>>>> c10c8808
   }
 
   private async deliver(
