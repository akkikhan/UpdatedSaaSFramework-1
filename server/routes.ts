--- conflicted
+++ resolved
@@ -761,16 +761,10 @@
     }
   });
 
-<<<<<<< HEAD
-  // Get tenant by id
-=======
-  // Get tenant by id (Platform Admin Only) - used by tenant portal view
->>>>>>> b2693d64
   app.get("/api/tenants/:id", platformAdminMiddleware, async (req, res) => {
     try {
       const { id } = req.params;
       const tenant = await storage.getTenant(id);
-<<<<<<< HEAD
 
       if (!tenant) {
         return res.status(404).json({ message: "Tenant not found" });
@@ -779,26 +773,7 @@
       res.json(tenant);
     } catch (error) {
       console.error("Error fetching tenant:", error);
-=======
-      if (!tenant) {
-        return res.status(404).json({ message: "Tenant not found" });
-      }
-      // Normalize enabledModules by configured providers
-      try {
-        const mc = (tenant.moduleConfigs as any) || {};
-        const providers: any[] = (mc.auth?.providers || []) as any[];
-        if (providers?.length) {
-          const providerTypes = providers.map(p => p?.type).filter(Boolean);
-          const normalized = Array.from(
-            new Set([...((tenant.enabledModules as any[]) || []), ...providerTypes])
-          );
-          tenant.enabledModules = normalized as any;
-        }
-      } catch {}
-      res.json(tenant);
-    } catch (error) {
-      console.error("Error fetching tenant by id:", error);
->>>>>>> b2693d64
+
       res.status(500).json({ message: "Failed to fetch tenant" });
     }
   });
